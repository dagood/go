From 0000000000000000000000000000000000000000 Mon Sep 17 00:00:00 2001
From: Quim Muntal <qmuntaldiaz@microsoft.com>
Date: Wed, 22 Jun 2022 12:16:05 +0000
Subject: [PATCH] Add BoringSSL crypto backend

---
 .../internal/backend/bbig/big_boring.go       |  12 ++
<<<<<<< HEAD
 src/crypto/internal/backend/boring_linux.go   | 163 ++++++++++++++++++
 2 files changed, 175 insertions(+)
=======
 src/crypto/internal/backend/boring_linux.go   | 173 ++++++++++++++++++
 2 files changed, 185 insertions(+)
>>>>>>> 37ac3749
 create mode 100644 src/crypto/internal/backend/bbig/big_boring.go
 create mode 100644 src/crypto/internal/backend/boring_linux.go

diff --git a/src/crypto/internal/backend/bbig/big_boring.go b/src/crypto/internal/backend/bbig/big_boring.go
new file mode 100644
index 00000000000000..0b62cef68546d0
--- /dev/null
+++ b/src/crypto/internal/backend/bbig/big_boring.go
@@ -0,0 +1,12 @@
+// Copyright 2022 The Go Authors. All rights reserved.
+// Use of this source code is governed by a BSD-style
+// license that can be found in the LICENSE file.
+
+//go:build goexperiment.boringcrypto
+
+package bbig
+
+import "crypto/internal/boring/bbig"
+
+var Enc = bbig.Enc
+var Dec = bbig.Dec
diff --git a/src/crypto/internal/backend/boring_linux.go b/src/crypto/internal/backend/boring_linux.go
new file mode 100644
<<<<<<< HEAD
index 00000000000000..4d9bffc4b97aa1
--- /dev/null
+++ b/src/crypto/internal/backend/boring_linux.go
@@ -0,0 +1,163 @@
=======
index 00000000000000..ea2ec3c2527dcc
--- /dev/null
+++ b/src/crypto/internal/backend/boring_linux.go
@@ -0,0 +1,173 @@
>>>>>>> 37ac3749
+// Copyright 2017 The Go Authors. All rights reserved.
+// Use of this source code is governed by a BSD-style
+// license that can be found in the LICENSE file.
+
+//go:build goexperiment.boringcrypto && linux && cgo && (amd64 || arm64) && !android && !msan
+
+// Package boring provides access to BoringCrypto implementation functions.
+// Check the variable Enabled to find out whether BoringCrypto is available.
+// If BoringCrypto is not available, the functions in this package all panic.
+package backend
+
+import (
+	"crypto"
+	"crypto/cipher"
+	"crypto/internal/boring"
+	"hash"
+	"io"
+)
+
+const Enabled = true
+
+const RandReader = boring.RandReader
+
+func SupportsHash(h crypto.Hash) bool {
+	switch h {
+	case crypto.SHA1, crypto.SHA224, crypto.SHA256, crypto.SHA384, crypto.SHA512:
+		return true
+	default:
+		return false
+	}
+}
+
+func NewMD5() hash.Hash    { panic("cryptobackend: not available") }
+func NewSHA1() hash.Hash   { return boring.NewSHA1() }
+func NewSHA224() hash.Hash { return boring.NewSHA224() }
+func NewSHA256() hash.Hash { return boring.NewSHA256() }
+func NewSHA384() hash.Hash { return boring.NewSHA384() }
+func NewSHA512() hash.Hash { return boring.NewSHA512() }
+
+func MD5(p []byte) (sum [16]byte)    { panic("cryptobackend: not available") }
+func SHA1(p []byte) (sum [20]byte)   { return boring.SHA1(p) }
+func SHA224(p []byte) (sum [28]byte) { return boring.SHA224(p) }
+func SHA256(p []byte) (sum [32]byte) { return boring.SHA256(p) }
+func SHA384(p []byte) (sum [48]byte) { return boring.SHA384(p) }
+func SHA512(p []byte) (sum [64]byte) { return boring.SHA512(p) }
+
+func NewHMAC(h func() hash.Hash, key []byte) hash.Hash { return boring.NewHMAC(h, key) }
+
+func NewAESCipher(key []byte) (cipher.Block, error) { return boring.NewAESCipher(key) }
+func NewGCMTLS(c cipher.Block) (cipher.AEAD, error) { return boring.NewGCMTLS(c) }
+
+type PublicKeyECDSA = boring.PublicKeyECDSA
+type PrivateKeyECDSA = boring.PrivateKeyECDSA
+
+func GenerateKeyECDSA(curve string) (X, Y, D boring.BigInt, err error) {
+	return boring.GenerateKeyECDSA(curve)
+}
+
+func NewPrivateKeyECDSA(curve string, X, Y, D boring.BigInt) (*boring.PrivateKeyECDSA, error) {
+	return boring.NewPrivateKeyECDSA(curve, X, Y, D)
+}
+
+func NewPublicKeyECDSA(curve string, X, Y boring.BigInt) (*boring.PublicKeyECDSA, error) {
+	return boring.NewPublicKeyECDSA(curve, X, Y)
+}
+
+func SignMarshalECDSA(priv *boring.PrivateKeyECDSA, hash []byte) ([]byte, error) {
+	return boring.SignMarshalECDSA(priv, hash)
+}
+
+func VerifyECDSA(pub *boring.PublicKeyECDSA, hash []byte, sig []byte) bool {
+	return boring.VerifyECDSA(pub, hash, sig)
+}
+
+type PublicKeyRSA = boring.PublicKeyRSA
+type PrivateKeyRSA = boring.PrivateKeyRSA
+
+func DecryptRSAOAEP(h, mgfHash hash.Hash, priv *boring.PrivateKeyRSA, ciphertext, label []byte) ([]byte, error) {
+	return boring.DecryptRSAOAEP(h, mgfHash, priv, ciphertext, label)
+}
+
+func DecryptRSAPKCS1(priv *boring.PrivateKeyRSA, ciphertext []byte) ([]byte, error) {
+	return boring.DecryptRSAPKCS1(priv, ciphertext)
+}
+
+func DecryptRSANoPadding(priv *boring.PrivateKeyRSA, ciphertext []byte) ([]byte, error) {
+	return boring.DecryptRSANoPadding(priv, ciphertext)
+}
+
+func EncryptRSAOAEP(h, mgfHash hash.Hash, pub *boring.PublicKeyRSA, msg, label []byte) ([]byte, error) {
+	return boring.EncryptRSAOAEP(h, mgfHash, pub, msg, label)
+}
+
+func EncryptRSAPKCS1(pub *boring.PublicKeyRSA, msg []byte) ([]byte, error) {
+	return boring.EncryptRSAPKCS1(pub, msg)
+}
+
+func EncryptRSANoPadding(pub *boring.PublicKeyRSA, msg []byte) ([]byte, error) {
+	return boring.EncryptRSANoPadding(pub, msg)
+}
+
+func GenerateKeyRSA(bits int) (N, E, D, P, Q, Dp, Dq, Qinv boring.BigInt, err error) {
+	return boring.GenerateKeyRSA(bits)
+}
+
+func NewPrivateKeyRSA(N, E, D, P, Q, Dp, Dq, Qinv boring.BigInt) (*boring.PrivateKeyRSA, error) {
+	return boring.NewPrivateKeyRSA(N, E, D, P, Q, Dp, Dq, Qinv)
+}
+
+func NewPublicKeyRSA(N, E boring.BigInt) (*boring.PublicKeyRSA, error) {
+	return boring.NewPublicKeyRSA(N, E)
+}
+
+func SignRSAPKCS1v15(priv *boring.PrivateKeyRSA, h crypto.Hash, hashed []byte) ([]byte, error) {
+	return boring.SignRSAPKCS1v15(priv, h, hashed)
+}
+
+func SignRSAPSS(priv *boring.PrivateKeyRSA, h crypto.Hash, hashed []byte, saltLen int) ([]byte, error) {
+	return boring.SignRSAPSS(priv, h, hashed, saltLen)
+}
+
+func VerifyRSAPKCS1v15(pub *boring.PublicKeyRSA, h crypto.Hash, hashed, sig []byte) error {
+	return boring.VerifyRSAPKCS1v15(pub, h, hashed, sig)
+}
+
+func VerifyRSAPSS(pub *boring.PublicKeyRSA, h crypto.Hash, hashed, sig []byte, saltLen int) error {
+	return boring.VerifyRSAPSS(pub, h, hashed, sig, saltLen)
+}
+
+type PublicKeyECDH = boring.PublicKeyECDH
+type PrivateKeyECDH = boring.PrivateKeyECDH
+
+func ECDH(priv *boring.PrivateKeyECDH, pub *boring.PublicKeyECDH) ([]byte, error) {
+	return boring.ECDH(priv, pub)
+}
+
+func GenerateKeyECDH(curve string) (*boring.PrivateKeyECDH, []byte, error) {
+	return boring.GenerateKeyECDH(curve)
+}
+
+func NewPrivateKeyECDH(curve string, bytes []byte) (*boring.PrivateKeyECDH, error) {
+	return boring.NewPrivateKeyECDH(curve, bytes)
+}
+
+func NewPublicKeyECDH(curve string, bytes []byte) (*boring.PublicKeyECDH, error) {
+	return boring.NewPublicKeyECDH(curve, bytes)
+}
+
+func SupportsHKDF() bool { return false }
+
+func ExpandHKDF(h func() hash.Hash, pseudorandomKey, info []byte) (io.Reader, error) {
+	panic("cryptobackend: not available")
+}
+
+func ExtractHKDF(h func() hash.Hash, secret, salt []byte) ([]byte, error) {
+	panic("cryptobackend: not available")
+}
+
+func SupportsTLS1PRF() bool { return false }
+
+func TLS1PRF(result, secret, label, seed []byte, h func() hash.Hash) error {
+	panic("cryptobackend: not available")
+}
+
+func SupportsDESCipher() bool { return false }
+
+func SupportsTripleDESCipher() bool { return false }
+
+func NewDESCipher(key []byte) (cipher.Block, error) {
+	panic("cryptobackend: not available")
+}
+
+func NewTripleDESCipher(key []byte) (cipher.Block, error) {
+	panic("cryptobackend: not available")
+}<|MERGE_RESOLUTION|>--- conflicted
+++ resolved
@@ -5,13 +5,8 @@
 
 ---
  .../internal/backend/bbig/big_boring.go       |  12 ++
-<<<<<<< HEAD
- src/crypto/internal/backend/boring_linux.go   | 163 ++++++++++++++++++
- 2 files changed, 175 insertions(+)
-=======
  src/crypto/internal/backend/boring_linux.go   | 173 ++++++++++++++++++
  2 files changed, 185 insertions(+)
->>>>>>> 37ac3749
  create mode 100644 src/crypto/internal/backend/bbig/big_boring.go
  create mode 100644 src/crypto/internal/backend/boring_linux.go
 
@@ -35,17 +30,10 @@
 +var Dec = bbig.Dec
 diff --git a/src/crypto/internal/backend/boring_linux.go b/src/crypto/internal/backend/boring_linux.go
 new file mode 100644
-<<<<<<< HEAD
-index 00000000000000..4d9bffc4b97aa1
---- /dev/null
-+++ b/src/crypto/internal/backend/boring_linux.go
-@@ -0,0 +1,163 @@
-=======
 index 00000000000000..ea2ec3c2527dcc
 --- /dev/null
 +++ b/src/crypto/internal/backend/boring_linux.go
 @@ -0,0 +1,173 @@
->>>>>>> 37ac3749
 +// Copyright 2017 The Go Authors. All rights reserved.
 +// Use of this source code is governed by a BSD-style
 +// license that can be found in the LICENSE file.
