From 0000000000000000000000000000000000000000 Mon Sep 17 00:00:00 2001
From: qmuntal <qmuntaldiaz@microsoft.com>
Date: Thu, 30 Jun 2022 10:03:03 +0200
Subject: [PATCH] Add crypto backend foundation

---
 src/crypto/aes/cipher.go                     |   2 +-
 src/crypto/aes/cipher_asm.go                 |   2 +-
 src/crypto/boring/boring.go                  |   2 +-
 src/crypto/des/cipher.go                     |   7 +
 src/crypto/ecdh/ecdh.go                      |   2 +-
 src/crypto/ecdh/nist.go                      |   2 +-
 src/crypto/ecdsa/boring.go                   |   4 +-
 src/crypto/ecdsa/ecdsa.go                    |   4 +-
 src/crypto/ecdsa/notboring.go                |   2 +-
 src/crypto/ed25519/boring.go                 |  71 +++++++
 src/crypto/ed25519/ed25519.go                |  75 ++++++-
 src/crypto/ed25519/ed25519_test.go           |   2 +-
 src/crypto/ed25519/notboring.go              |  16 ++
 src/crypto/hmac/hmac.go                      |   2 +-
 src/crypto/hmac/hmac_test.go                 |   2 +-
 src/crypto/internal/backend/backend_test.go  |  30 +++
 src/crypto/internal/backend/bbig/big.go      |  17 ++
 src/crypto/internal/backend/common.go        |  92 +++++++++
 src/crypto/internal/backend/isrequirefips.go |   9 +
 src/crypto/internal/backend/nobackend.go     | 193 +++++++++++++++++++
 src/crypto/internal/backend/norequirefips.go |   9 +
 src/crypto/internal/backend/stub.s           |  10 +
 src/crypto/md5/md5.go                        |   7 +
 src/crypto/md5/md5_test.go                   |   4 +
 src/crypto/purego_test.go                    |   2 +-
 src/crypto/rand/rand.go                      |   2 +-
 src/crypto/rand/rand_test.go                 |   2 +-
 src/crypto/rc4/rc4.go                        |  18 ++
 src/crypto/rsa/boring.go                     |   4 +-
 src/crypto/rsa/notboring.go                  |   2 +-
 src/crypto/rsa/pkcs1v15.go                   |  10 +-
 src/crypto/rsa/pkcs1v15_test.go              |   5 +
 src/crypto/rsa/pss.go                        |   8 +-
 src/crypto/rsa/rsa.go                        |  21 +-
 src/crypto/rsa/rsa_test.go                   |   2 +-
 src/crypto/sha1/sha1.go                      |   2 +-
 src/crypto/sha1/sha1_test.go                 |   2 +-
 src/crypto/sha256/sha256.go                  |  14 +-
 src/crypto/sha256/sha256_test.go             |   2 +-
 src/crypto/sha512/sha512.go                  |   2 +-
 src/crypto/sha512/sha512_test.go             |   2 +-
 src/crypto/tls/boring_test.go                |   5 +
 src/crypto/tls/cipher_suites.go              |   2 +-
 src/crypto/tls/handshake_client.go           |  25 ++-
 src/crypto/tls/handshake_server.go           |  25 ++-
 src/crypto/tls/key_schedule.go               |  18 +-
 src/crypto/tls/prf.go                        |  77 +++++---
 src/crypto/tls/prf_test.go                   |  12 +-
 src/crypto/x509/boring_test.go               |   5 +
 src/go/build/deps_test.go                    |   4 +
 src/net/smtp/smtp_test.go                    |  72 ++++---
 src/runtime/runtime_boring.go                |   5 +
<<<<<<< HEAD
 52 files changed, 791 insertions(+), 105 deletions(-)
=======
 51 files changed, 807 insertions(+), 107 deletions(-)
>>>>>>> bd161c05
 create mode 100644 src/crypto/ed25519/boring.go
 create mode 100644 src/crypto/ed25519/notboring.go
 create mode 100644 src/crypto/internal/backend/backend_test.go
 create mode 100644 src/crypto/internal/backend/bbig/big.go
 create mode 100644 src/crypto/internal/backend/common.go
 create mode 100644 src/crypto/internal/backend/isrequirefips.go
 create mode 100644 src/crypto/internal/backend/nobackend.go
 create mode 100644 src/crypto/internal/backend/norequirefips.go
 create mode 100644 src/crypto/internal/backend/stub.s

diff --git a/src/crypto/aes/cipher.go b/src/crypto/aes/cipher.go
index cde2e45d2ca559..cf47a4fc57d8e2 100644
--- a/src/crypto/aes/cipher.go
+++ b/src/crypto/aes/cipher.go
@@ -7,7 +7,7 @@ package aes
 import (
 	"crypto/cipher"
 	"crypto/internal/alias"
-	"crypto/internal/boring"
+	boring "crypto/internal/backend"
 	"strconv"
 )
 
diff --git a/src/crypto/aes/cipher_asm.go b/src/crypto/aes/cipher_asm.go
index 3e5f589c2cdd0b..e9d3c0be11ef61 100644
--- a/src/crypto/aes/cipher_asm.go
+++ b/src/crypto/aes/cipher_asm.go
@@ -9,7 +9,7 @@ package aes
 import (
 	"crypto/cipher"
 	"crypto/internal/alias"
-	"crypto/internal/boring"
+	boring "crypto/internal/backend"
 	"internal/cpu"
 	"internal/goarch"
 )
diff --git a/src/crypto/boring/boring.go b/src/crypto/boring/boring.go
index 097c37e343fdb8..1cf43edba40359 100644
--- a/src/crypto/boring/boring.go
+++ b/src/crypto/boring/boring.go
@@ -13,7 +13,7 @@
 // is satisfied, so that applications can tag files that use this package.
 package boring
 
-import "crypto/internal/boring"
+import boring "crypto/internal/backend"
 
 // Enabled reports whether BoringCrypto handles supported crypto operations.
 func Enabled() bool {
diff --git a/src/crypto/des/cipher.go b/src/crypto/des/cipher.go
index 04b73e7d3bf758..0891652a4566fb 100644
--- a/src/crypto/des/cipher.go
+++ b/src/crypto/des/cipher.go
@@ -7,6 +7,7 @@ package des
 import (
 	"crypto/cipher"
 	"crypto/internal/alias"
+	boring "crypto/internal/backend"
 	"internal/byteorder"
 	"strconv"
 )
@@ -30,6 +31,9 @@ func NewCipher(key []byte) (cipher.Block, error) {
 	if len(key) != 8 {
 		return nil, KeySizeError(len(key))
 	}
+	if boring.Enabled && boring.SupportsDESCipher() {
+		return boring.NewDESCipher(key)
+	}
 
 	c := new(desCipher)
 	c.generateSubkeys(key)
@@ -74,6 +78,9 @@ func NewTripleDESCipher(key []byte) (cipher.Block, error) {
 	if len(key) != 24 {
 		return nil, KeySizeError(len(key))
 	}
+	if boring.Enabled && boring.SupportsTripleDESCipher() {
+		return boring.NewTripleDESCipher(key)
+	}
 
 	c := new(tripleDESCipher)
 	c.cipher1.generateSubkeys(key[:8])
diff --git a/src/crypto/ecdh/ecdh.go b/src/crypto/ecdh/ecdh.go
index b7c26f91e57f02..7a12e2bbaaafd1 100644
--- a/src/crypto/ecdh/ecdh.go
+++ b/src/crypto/ecdh/ecdh.go
@@ -8,7 +8,7 @@ package ecdh
 
 import (
 	"crypto"
-	"crypto/internal/boring"
+	boring "crypto/internal/backend"
 	"crypto/subtle"
 	"errors"
 	"io"
diff --git a/src/crypto/ecdh/nist.go b/src/crypto/ecdh/nist.go
index b91e8f38a5a78e..2bb8f3486c8249 100644
--- a/src/crypto/ecdh/nist.go
+++ b/src/crypto/ecdh/nist.go
@@ -5,7 +5,7 @@
 package ecdh
 
 import (
-	"crypto/internal/boring"
+	boring "crypto/internal/backend"
 	"crypto/internal/nistec"
 	"crypto/internal/randutil"
 	"errors"
diff --git a/src/crypto/ecdsa/boring.go b/src/crypto/ecdsa/boring.go
index 275c60b4de49eb..61e70f981db4eb 100644
--- a/src/crypto/ecdsa/boring.go
+++ b/src/crypto/ecdsa/boring.go
@@ -7,8 +7,8 @@
 package ecdsa
 
 import (
-	"crypto/internal/boring"
-	"crypto/internal/boring/bbig"
+	boring "crypto/internal/backend"
+	"crypto/internal/backend/bbig"
 	"crypto/internal/boring/bcache"
 	"math/big"
 )
diff --git a/src/crypto/ecdsa/ecdsa.go b/src/crypto/ecdsa/ecdsa.go
index 2179b01e8e3db5..9eb763cecfe687 100644
--- a/src/crypto/ecdsa/ecdsa.go
+++ b/src/crypto/ecdsa/ecdsa.go
@@ -30,9 +30,9 @@ import (
 	"crypto/cipher"
 	"crypto/ecdh"
 	"crypto/elliptic"
+	boring "crypto/internal/backend"
+	"crypto/internal/backend/bbig"
 	"crypto/internal/bigmod"
-	"crypto/internal/boring"
-	"crypto/internal/boring/bbig"
 	"crypto/internal/nistec"
 	"crypto/internal/randutil"
 	"crypto/sha512"
diff --git a/src/crypto/ecdsa/notboring.go b/src/crypto/ecdsa/notboring.go
index 039bd82ed21f9f..19188518e85e65 100644
--- a/src/crypto/ecdsa/notboring.go
+++ b/src/crypto/ecdsa/notboring.go
@@ -6,7 +6,7 @@
 
 package ecdsa
 
-import "crypto/internal/boring"
+import boring "crypto/internal/backend"
 
 func boringPublicKey(*PublicKey) (*boring.PublicKeyECDSA, error) {
 	panic("boringcrypto: not available")
diff --git a/src/crypto/ed25519/boring.go b/src/crypto/ed25519/boring.go
new file mode 100644
index 00000000000000..3a7d7b76c8d8d7
--- /dev/null
+++ b/src/crypto/ed25519/boring.go
@@ -0,0 +1,71 @@
+// Copyright 2023 The Go Authors. All rights reserved.
+// Use of this source code is governed by a BSD-style
+// license that can be found in the LICENSE file.
+
+//go:build goexperiment.systemcrypto
+
+package ed25519
+
+import (
+	boring "crypto/internal/backend"
+	"crypto/internal/boring/bcache"
+	"unsafe"
+)
+
+var pubCache bcache.Cache[byte, boringPub]
+var privCache bcache.Cache[byte, boringPriv]
+
+func init() {
+	if boring.Enabled && boring.SupportsEd25519() {
+		pubCache.Register()
+		privCache.Register()
+	}
+}
+
+type boringPub struct {
+	key  *boring.PublicKeyEd25519
+	orig [PublicKeySize]byte
+}
+
+func boringPublicKey(pub PublicKey) (*boring.PublicKeyEd25519, error) {
+	// Use the pointer to the underlying pub array as key.
+	p := unsafe.SliceData(pub)
+	b := pubCache.Get(p)
+	if b != nil && PublicKey(b.orig[:]).Equal(pub) {
+		return b.key, nil
+	}
+
+	b = new(boringPub)
+	copy(b.orig[:], pub)
+	key, err := boring.NewPublicKeyEd25119(b.orig[:])
+	if err != nil {
+		return nil, err
+	}
+	b.key = key
+	pubCache.Put(p, b)
+	return key, nil
+}
+
+type boringPriv struct {
+	key  *boring.PrivateKeyEd25519
+	orig [PrivateKeySize]byte
+}
+
+func boringPrivateKey(priv PrivateKey) (*boring.PrivateKeyEd25519, error) {
+	// Use the pointer to the underlying priv array as key.
+	p := unsafe.SliceData(priv)
+	b := privCache.Get(p)
+	if b != nil && PrivateKey(b.orig[:]).Equal(priv) {
+		return b.key, nil
+	}
+
+	b = new(boringPriv)
+	copy(b.orig[:], priv)
+	key, err := boring.NewPrivateKeyEd25119(b.orig[:])
+	if err != nil {
+		return nil, err
+	}
+	b.key = key
+	privCache.Put(p, b)
+	return key, nil
+}
diff --git a/src/crypto/ed25519/ed25519.go b/src/crypto/ed25519/ed25519.go
index b75c5a6458a218..303ea08c4b747f 100644
--- a/src/crypto/ed25519/ed25519.go
+++ b/src/crypto/ed25519/ed25519.go
@@ -18,6 +18,7 @@ package ed25519
 import (
 	"bytes"
 	"crypto"
+	boring "crypto/internal/backend"
 	"crypto/internal/edwards25519"
 	cryptorand "crypto/rand"
 	"crypto/sha512"
@@ -25,6 +26,7 @@ import (
 	"errors"
 	"io"
 	"strconv"
+	"sync"
 )
 
 const (
@@ -142,6 +144,22 @@ func GenerateKey(rand io.Reader) (PublicKey, PrivateKey, error) {
 	if rand == nil {
 		rand = cryptorand.Reader
 	}
+	if boring.Enabled && boring.SupportsEd25519() {
+		if rand == boring.RandReader {
+			priv, err := boring.GenerateKeyEd25519()
+			if err != nil {
+				return nil, nil, err
+			}
+			privData, err := priv.Bytes()
+			if err != nil {
+				return nil, nil, err
+			}
+			privKey := PrivateKey(privData)
+			pubKey := privKey.Public().(PublicKey)
+			return pubKey, privKey, err
+		}
+		boring.UnreachableExceptTests()
+	}
 
 	seed := make([]byte, SeedSize)
 	if _, err := io.ReadFull(rand, seed); err != nil {
@@ -160,6 +178,17 @@ func GenerateKey(rand io.Reader) (PublicKey, PrivateKey, error) {
 // with RFC 8032. RFC 8032's private keys correspond to seeds in this
 // package.
 func NewKeyFromSeed(seed []byte) PrivateKey {
+	if boring.Enabled && boring.SupportsEd25519() {
+		key, err := boring.NewPrivateKeyEd25519FromSeed(seed)
+		if err != nil {
+			panic(err)
+		}
+		d, err := key.Bytes()
+		if err != nil {
+			panic(err)
+		}
+		return PrivateKey(d)
+	}
 	// Outline the function body so that the returned key can be stack-allocated.
 	privateKey := make([]byte, PrivateKeySize)
 	newKeyFromSeed(privateKey, seed)
@@ -187,6 +216,17 @@ func newKeyFromSeed(privateKey, seed []byte) {
 // Sign signs the message with privateKey and returns a signature. It will
 // panic if len(privateKey) is not [PrivateKeySize].
 func Sign(privateKey PrivateKey, message []byte) []byte {
+	if boring.Enabled && boring.SupportsEd25519() {
+		priv, err := boringPrivateKey(privateKey)
+		if err != nil {
+			panic(err)
+		}
+		signature, err := boring.SignEd25519(priv, message)
+		if err != nil {
+			panic(err)
+		}
+		return signature
+	}
 	// Outline the function body so that the returned signature can be
 	// stack-allocated.
 	signature := make([]byte, SignatureSize)
@@ -265,9 +305,42 @@ func sign(signature, privateKey, message []byte, domPrefix, context string) {
 // The inputs are not considered confidential, and may leak through timing side
 // channels, or if an attacker has control of part of the inputs.
 func Verify(publicKey PublicKey, message, sig []byte) bool {
+	if boring.Enabled && boring.SupportsEd25519() && testMalleability() {
+		pub, err := boringPublicKey(publicKey)
+		if err != nil {
+			return false
+		}
+		return boring.VerifyEd25519(pub, message, sig) == nil
+	}
 	return verify(publicKey, message, sig, domPrefixPure, "")
 }
 
+// testMalleability returns true if the crypto backend correctly rejects
+// malleable signatures. The only known backend that fails to do so is
+// OpenSSL version 1.1.1a or lower.
+// See https://github.com/openssl/openssl/issues/7693.
+var testMalleability = sync.OnceValue(func() bool {
+	msg := []byte{0x54, 0x65, 0x73, 0x74}
+	sig := []byte{
+		0x7c, 0x38, 0xe0, 0x26, 0xf2, 0x9e, 0x14, 0xaa, 0xbd, 0x05, 0x9a,
+		0x0f, 0x2d, 0xb8, 0xb0, 0xcd, 0x78, 0x30, 0x40, 0x60, 0x9a, 0x8b,
+		0xe6, 0x84, 0xdb, 0x12, 0xf8, 0x2a, 0x27, 0x77, 0x4a, 0xb0, 0x67,
+		0x65, 0x4b, 0xce, 0x38, 0x32, 0xc2, 0xd7, 0x6f, 0x8f, 0x6f, 0x5d,
+		0xaf, 0xc0, 0x8d, 0x93, 0x39, 0xd4, 0xee, 0xf6, 0x76, 0x57, 0x33,
+		0x36, 0xa5, 0xc5, 0x1e, 0xb6, 0xf9, 0x46, 0xb3, 0x1d,
+	}
+	pkey := []byte{
+		0x7d, 0x4d, 0x0e, 0x7f, 0x61, 0x53, 0xa6, 0x9b, 0x62, 0x42, 0xb5,
+		0x22, 0xab, 0xbe, 0xe6, 0x85, 0xfd, 0xa4, 0x42, 0x0f, 0x88, 0x34,
+		0xb1, 0x08, 0xc3, 0xbd, 0xae, 0x36, 0x9e, 0xf5, 0x49, 0xfa,
+	}
+	pub, err := boring.NewPublicKeyEd25119(pkey)
+	if err != nil {
+		return false
+	}
+	return boring.VerifyEd25519(pub, msg, sig) != nil
+})
+
 // VerifyWithOptions reports whether sig is a valid signature of message by
 // publicKey. A valid signature is indicated by returning a nil error. It will
 // panic if len(publicKey) is not [PublicKeySize].
@@ -301,7 +374,7 @@ func VerifyWithOptions(publicKey PublicKey, message, sig []byte, opts *Options)
 		}
 		return nil
 	case opts.Hash == crypto.Hash(0): // Ed25519
-		if !verify(publicKey, message, sig, domPrefixPure, "") {
+		if !Verify(publicKey, message, sig) {
 			return errors.New("ed25519: invalid signature")
 		}
 		return nil
diff --git a/src/crypto/ed25519/ed25519_test.go b/src/crypto/ed25519/ed25519_test.go
index 64901328a5e8c5..51cd6d0c8bc682 100644
--- a/src/crypto/ed25519/ed25519_test.go
+++ b/src/crypto/ed25519/ed25519_test.go
@@ -9,7 +9,7 @@ import (
 	"bytes"
 	"compress/gzip"
 	"crypto"
-	"crypto/internal/boring"
+	boring "crypto/internal/backend"
 	"crypto/rand"
 	"crypto/sha512"
 	"encoding/hex"
diff --git a/src/crypto/ed25519/notboring.go b/src/crypto/ed25519/notboring.go
new file mode 100644
index 00000000000000..b0cdd44d81c753
--- /dev/null
+++ b/src/crypto/ed25519/notboring.go
@@ -0,0 +1,16 @@
+// Copyright 2023 The Go Authors. All rights reserved.
+// Use of this source code is governed by a BSD-style
+// license that can be found in the LICENSE file.
+
+//go:build !goexperiment.systemcrypto
+
+package ed25519
+
+import boring "crypto/internal/backend"
+
+func boringPublicKey(PublicKey) (*boring.PublicKeyEd25519, error) {
+	panic("boringcrypto: not available")
+}
+func boringPrivateKey(PrivateKey) (*boring.PrivateKeyEd25519, error) {
+	panic("boringcrypto: not available")
+}
diff --git a/src/crypto/hmac/hmac.go b/src/crypto/hmac/hmac.go
index 46ec81b8c58bc9..1563eedf6f78d1 100644
--- a/src/crypto/hmac/hmac.go
+++ b/src/crypto/hmac/hmac.go
@@ -22,7 +22,7 @@ timing side-channels:
 package hmac
 
 import (
-	"crypto/internal/boring"
+	boring "crypto/internal/backend"
 	"crypto/subtle"
 	"hash"
 )
diff --git a/src/crypto/hmac/hmac_test.go b/src/crypto/hmac/hmac_test.go
index 7accad763244a1..dd3211f2c37af3 100644
--- a/src/crypto/hmac/hmac_test.go
+++ b/src/crypto/hmac/hmac_test.go
@@ -5,7 +5,7 @@
 package hmac
 
 import (
-	"crypto/internal/boring"
+	boring "crypto/internal/backend"
 	"crypto/internal/cryptotest"
 	"crypto/md5"
 	"crypto/sha1"
diff --git a/src/crypto/internal/backend/backend_test.go b/src/crypto/internal/backend/backend_test.go
new file mode 100644
index 00000000000000..c2c06d3bff8c74
--- /dev/null
+++ b/src/crypto/internal/backend/backend_test.go
@@ -0,0 +1,30 @@
+// Copyright 2017 The Go Authors. All rights reserved.
+// Use of this source code is governed by a BSD-style
+// license that can be found in the LICENSE file.
+
+package backend
+
+import (
+	"testing"
+)
+
+// Test that Unreachable panics.
+func TestUnreachable(t *testing.T) {
+	defer func() {
+		if Enabled {
+			if err := recover(); err == nil {
+				t.Fatal("expected Unreachable to panic")
+			}
+		} else {
+			if err := recover(); err != nil {
+				t.Fatalf("expected Unreachable to be a no-op")
+			}
+		}
+	}()
+	Unreachable()
+}
+
+// Test that UnreachableExceptTests does not panic (this is a test).
+func TestUnreachableExceptTests(t *testing.T) {
+	UnreachableExceptTests()
+}
diff --git a/src/crypto/internal/backend/bbig/big.go b/src/crypto/internal/backend/bbig/big.go
new file mode 100644
index 00000000000000..85bd3ed083f5b2
--- /dev/null
+++ b/src/crypto/internal/backend/bbig/big.go
@@ -0,0 +1,17 @@
+// Copyright 2022 The Go Authors. All rights reserved.
+// Use of this source code is governed by a BSD-style
+// license that can be found in the LICENSE file.
+
+//go:build !boringcrypto
+
+package bbig
+
+import "math/big"
+
+func Enc(b *big.Int) []uint {
+	return nil
+}
+
+func Dec(b []uint) *big.Int {
+	return nil
+}
diff --git a/src/crypto/internal/backend/common.go b/src/crypto/internal/backend/common.go
new file mode 100644
index 00000000000000..f83ff4abacc1dc
--- /dev/null
+++ b/src/crypto/internal/backend/common.go
@@ -0,0 +1,92 @@
+// Copyright 2022 The Go Authors. All rights reserved.
+// Use of this source code is governed by a BSD-style
+// license that can be found in the LICENSE file.
+
+package backend
+
+import (
+	"crypto/internal/boring/sig"
+	"internal/goexperiment"
+	"runtime"
+	"syscall"
+)
+
+func init() {
+	if v, r, ok := envGoFIPS(); ok && v == "1" {
+		if !Enabled {
+			if runtime.GOOS != "linux" && runtime.GOOS != "windows" {
+				panic("FIPS mode requested (" + r + ") but no crypto backend is supported on " + runtime.GOOS)
+			}
+			panic("FIPS mode requested (" + r + ") but no supported crypto backend is enabled")
+		}
+	}
+}
+
+func envGoFIPS() (value string, reason string, ok bool) {
+	// TODO: Decide which environment variable to use.
+	// See https://github.com/microsoft/go/issues/397.
+	var varName string
+	if value, ok = syscall.Getenv("GOFIPS"); ok {
+		varName = "GOFIPS"
+	} else if value, ok = syscall.Getenv("GOLANG_FIPS"); ok {
+		varName = "GOLANG_FIPS"
+	}
+	if isRequireFIPS {
+		if ok && value != "1" {
+			panic("the 'requirefips' build tag is enabled, but it conflicts " +
+				"with the detected env variable " +
+				varName + "=" + value +
+				" which would disable FIPS mode")
+		}
+		return "1", "requirefips tag set", true
+	}
+	if ok {
+		return value, "environment variable " + varName + "=1", true
+	}
+	return "", "", false
+}
+
+// Unreachable marks code that should be unreachable
+// when backend is in use.
+func Unreachable() {
+	if Enabled {
+		panic("cryptobackend: invalid code execution")
+	} else {
+		// Code that's unreachable is exactly the code
+		// we want to detect for reporting standard Go crypto.
+		sig.StandardCrypto()
+	}
+}
+
+// Provided by runtime.crypto_backend_runtime_arg0 to avoid os import.
+func runtime_arg0() string
+
+func hasSuffix(s, t string) bool {
+	return len(s) > len(t) && s[len(s)-len(t):] == t
+}
+
+// UnreachableExceptTests marks code that should be unreachable
+// when backend is in use. It panics.
+func UnreachableExceptTests() {
+	if Enabled {
+		name := runtime_arg0()
+		// If ran on Windows we'd need to allow _test.exe and .test.exe as well.
+		if !hasSuffix(name, "_test") && !hasSuffix(name, ".test") {
+			println("cryptobackend: unexpected code execution in", name)
+			panic("cryptobackend: invalid code execution")
+		}
+	}
+}
+
+func IsRSAKeySupported(primes int) bool {
+	if goexperiment.BoringCrypto {
+		return true
+	}
+	// CNG only supports 2-prime RSA keys.
+	// The built-in OpenSSL 3 providers and OpenSSL 1 do support n-prime RSA keys,
+	// but the SymCrypt provider for OpenSSL only supports 2-prime RSA keys.
+	// Only 2-prime RSA keys are FIPS compliant, other n having compatibility
+	// and security issues. Even crypto/rsa deprecated rsa.GenerateMultiPrimeKey as of Go 1.21.
+	// Given the above reasons, we only support 2-prime RSA keys.
+	return primes == 2
+}
diff --git a/src/crypto/internal/backend/isrequirefips.go b/src/crypto/internal/backend/isrequirefips.go
new file mode 100644
index 00000000000000..e5d7570d6d4363
--- /dev/null
+++ b/src/crypto/internal/backend/isrequirefips.go
@@ -0,0 +1,9 @@
+// Copyright 2022 The Go Authors. All rights reserved.
+// Use of this source code is governed by a BSD-style
+// license that can be found in the LICENSE file.
+
+//go:build requirefips
+
+package backend
+
+const isRequireFIPS = true
diff --git a/src/crypto/internal/backend/nobackend.go b/src/crypto/internal/backend/nobackend.go
new file mode 100644
index 00000000000000..08600a2c833ac7
--- /dev/null
+++ b/src/crypto/internal/backend/nobackend.go
@@ -0,0 +1,193 @@
+// Copyright 2017 The Go Authors. All rights reserved.
+// Use of this source code is governed by a BSD-style
+// license that can be found in the LICENSE file.
+
+// Do not edit the build constraint by hand. It is generated by "backendgen.go".
+
+//go:build ignore
+
+package backend
+
+import (
+	"crypto"
+	"crypto/cipher"
+	"hash"
+	"io"
+)
+
+const Enabled = false
+
+type BigInt = []uint
+
+type randReader int
+
+func (randReader) Read(b []byte) (int, error) { panic("cryptobackend: not available") }
+
+const RandReader = randReader(0)
+
+func SupportsHash(h crypto.Hash) bool { panic("cryptobackend: not available") }
+
+func NewMD5() hash.Hash    { panic("cryptobackend: not available") }
+func NewSHA1() hash.Hash   { panic("cryptobackend: not available") }
+func NewSHA224() hash.Hash { panic("cryptobackend: not available") }
+func NewSHA256() hash.Hash { panic("cryptobackend: not available") }
+func NewSHA384() hash.Hash { panic("cryptobackend: not available") }
+func NewSHA512() hash.Hash { panic("cryptobackend: not available") }
+
+func MD5(p []byte) (sum [16]byte)    { panic("cryptobackend: not available") }
+func SHA1(p []byte) (sum [20]byte)   { panic("cryptobackend: not available") }
+func SHA224(p []byte) (sum [28]byte) { panic("cryptobackend: not available") }
+func SHA256(p []byte) (sum [32]byte) { panic("cryptobackend: not available") }
+func SHA384(p []byte) (sum [48]byte) { panic("cryptobackend: not available") }
+func SHA512(p []byte) (sum [64]byte) { panic("cryptobackend: not available") }
+
+func NewHMAC(h func() hash.Hash, key []byte) hash.Hash { panic("cryptobackend: not available") }
+
+func NewAESCipher(key []byte) (cipher.Block, error) { panic("cryptobackend: not available") }
+func NewGCMTLS(c cipher.Block) (cipher.AEAD, error) { panic("cryptobackend: not available") }
+func NewGCMTLS13(c cipher.Block) (cipher.AEAD, error) { panic("cryptobackend: not available") }
+
+type PublicKeyECDSA struct{ _ int }
+type PrivateKeyECDSA struct{ _ int }
+
+func GenerateKeyECDSA(curve string) (X, Y, D BigInt, err error) {
+	panic("cryptobackend: not available")
+}
+func NewPrivateKeyECDSA(curve string, X, Y, D BigInt) (*PrivateKeyECDSA, error) {
+	panic("cryptobackend: not available")
+}
+func NewPublicKeyECDSA(curve string, X, Y BigInt) (*PublicKeyECDSA, error) {
+	panic("cryptobackend: not available")
+}
+func SignMarshalECDSA(priv *PrivateKeyECDSA, hash []byte) ([]byte, error) {
+	panic("cryptobackend: not available")
+}
+func VerifyECDSA(pub *PublicKeyECDSA, hash []byte, sig []byte) bool {
+	panic("cryptobackend: not available")
+}
+
+type PublicKeyRSA struct{ _ int }
+type PrivateKeyRSA struct{ _ int }
+
+func DecryptRSAOAEP(h, mgfHash hash.Hash, priv *PrivateKeyRSA, ciphertext, label []byte) ([]byte, error) {
+	panic("cryptobackend: not available")
+}
+func DecryptRSAPKCS1(priv *PrivateKeyRSA, ciphertext []byte) ([]byte, error) {
+	panic("cryptobackend: not available")
+}
+func DecryptRSANoPadding(priv *PrivateKeyRSA, ciphertext []byte) ([]byte, error) {
+	panic("cryptobackend: not available")
+}
+func EncryptRSAOAEP(h, mgfHash hash.Hash, pub *PublicKeyRSA, msg, label []byte) ([]byte, error) {
+	panic("cryptobackend: not available")
+}
+func EncryptRSAPKCS1(pub *PublicKeyRSA, msg []byte) ([]byte, error) {
+	panic("cryptobackend: not available")
+}
+func EncryptRSANoPadding(pub *PublicKeyRSA, msg []byte) ([]byte, error) {
+	panic("cryptobackend: not available")
+}
+func GenerateKeyRSA(bits int) (N, E, D, P, Q, Dp, Dq, Qinv BigInt, err error) {
+	panic("cryptobackend: not available")
+}
+func NewPrivateKeyRSA(N, E, D, P, Q, Dp, Dq, Qinv BigInt) (*PrivateKeyRSA, error) {
+	panic("cryptobackend: not available")
+}
+func NewPublicKeyRSA(N, E BigInt) (*PublicKeyRSA, error) {
+	panic("cryptobackend: not available")
+}
+func SignRSAPKCS1v15(priv *PrivateKeyRSA, h crypto.Hash, hashed []byte) ([]byte, error) {
+	panic("cryptobackend: not available")
+}
+func SignRSAPSS(priv *PrivateKeyRSA, h crypto.Hash, hashed []byte, saltLen int) ([]byte, error) {
+	panic("cryptobackend: not available")
+}
+func VerifyRSAPKCS1v15(pub *PublicKeyRSA, h crypto.Hash, hashed, sig []byte) error {
+	panic("cryptobackend: not available")
+}
+func VerifyRSAPSS(pub *PublicKeyRSA, h crypto.Hash, hashed, sig []byte, saltLen int) error {
+	panic("cryptobackend: not available")
+}
+
+type PublicKeyECDH struct{}
+type PrivateKeyECDH struct{}
+
+func ECDH(*PrivateKeyECDH, *PublicKeyECDH) ([]byte, error)    { panic("cryptobackend: not available") }
+func GenerateKeyECDH(string) (*PrivateKeyECDH, []byte, error) { panic("cryptobackend: not available") }
+func NewPrivateKeyECDH(string, []byte) (*PrivateKeyECDH, error) {
+	panic("cryptobackend: not available")
+}
+func NewPublicKeyECDH(string, []byte) (*PublicKeyECDH, error) { panic("cryptobackend: not available") }
+func (*PublicKeyECDH) Bytes() []byte                          { panic("cryptobackend: not available") }
+func (*PrivateKeyECDH) PublicKey() (*PublicKeyECDH, error)    { panic("cryptobackend: not available") }
+
+func SupportsHKDF() bool { panic("cryptobackend: not available") }
+
+func ExpandHKDF(h func() hash.Hash, pseudorandomKey, info []byte) (io.Reader, error) {
+	panic("cryptobackend: not available")
+}
+
+func ExtractHKDF(h func() hash.Hash, secret, salt []byte) ([]byte, error) {
+	panic("cryptobackend: not available")
+}
+
+func SupportsTLS1PRF() bool { panic("cryptobackend: not available") }
+
+func TLS1PRF(result, secret, label, seed []byte, h func() hash.Hash) error {
+	panic("cryptobackend: not available")
+}
+
+func SupportsDESCipher() bool { panic("cryptobackend: not available") }
+
+func SupportsTripleDESCipher() bool { panic("cryptobackend: not available") }
+
+func NewDESCipher(key []byte) (cipher.Block, error) { panic("cryptobackend: not available") }
+
+func NewTripleDESCipher(key []byte) (cipher.Block, error) { panic("cryptobackend: not available") }
+
+func SupportsRC4() bool { panic("cryptobackend: not available") }
+
+type RC4Cipher struct{}
+
+func (c *RC4Cipher) Reset()                       { panic("cryptobackend: not available") }
+func (c *RC4Cipher) XORKeyStream(dst, src []byte) { panic("cryptobackend: not available") }
+
+func NewRC4Cipher(key []byte) (*RC4Cipher, error) { panic("cryptobackend: not available") }
+
+func SupportsEd25519() bool { panic("cryptobackend: not available") }
+
+type PublicKeyEd25519 struct{}
+
+func (k *PublicKeyEd25519) Bytes() ([]byte, error) {
+	panic("cryptobackend: not available")
+}
+
+type PrivateKeyEd25519 struct{}
+
+func (k *PrivateKeyEd25519) Bytes() ([]byte, error) {
+	panic("cryptobackend: not available")
+}
+
+func GenerateKeyEd25519() (*PrivateKeyEd25519, error) {
+	panic("cryptobackend: not available")
+}
+
+func NewPrivateKeyEd25119(priv []byte) (*PrivateKeyEd25519, error) {
+	panic("cryptobackend: not available")
+}
+
+func NewPublicKeyEd25119(pub []byte) (*PublicKeyEd25519, error) {
+	panic("cryptobackend: not available")
+}
+
+func NewPrivateKeyEd25519FromSeed(seed []byte) (*PrivateKeyEd25519, error) {
+	panic("cryptobackend: not available")
+}
+
+func SignEd25519(priv *PrivateKeyEd25519, message []byte) ([]byte, error) {
+	panic("cryptobackend: not available")
+}
+
+func VerifyEd25519(pub *PublicKeyEd25519, message, sig []byte) error {
+	panic("cryptobackend: not available")
+}
diff --git a/src/crypto/internal/backend/norequirefips.go b/src/crypto/internal/backend/norequirefips.go
new file mode 100644
index 00000000000000..26bfb5f6a643f3
--- /dev/null
+++ b/src/crypto/internal/backend/norequirefips.go
@@ -0,0 +1,9 @@
+// Copyright 2022 The Go Authors. All rights reserved.
+// Use of this source code is governed by a BSD-style
+// license that can be found in the LICENSE file.
+
+//go:build !requirefips
+
+package backend
+
+const isRequireFIPS = false
diff --git a/src/crypto/internal/backend/stub.s b/src/crypto/internal/backend/stub.s
new file mode 100644
index 00000000000000..5e4b436554d44d
--- /dev/null
+++ b/src/crypto/internal/backend/stub.s
@@ -0,0 +1,10 @@
+// Copyright 2017 The Go Authors. All rights reserved.
+// Use of this source code is governed by a BSD-style
+// license that can be found in the LICENSE file.
+
+// runtime_arg0 is declared in common.go without a body.
+// It's provided by package runtime,
+// but the go command doesn't know that.
+// Having this assembly file keeps the go command
+// from complaining about the missing body
+// (because the implementation might be here).
diff --git a/src/crypto/md5/md5.go b/src/crypto/md5/md5.go
index c984c3f4968598..229dd457f8d53c 100644
--- a/src/crypto/md5/md5.go
+++ b/src/crypto/md5/md5.go
@@ -12,6 +12,7 @@ package md5
 
 import (
 	"crypto"
+	boring "crypto/internal/backend"
 	"errors"
 	"hash"
 	"internal/byteorder"
@@ -103,6 +104,9 @@ func consumeUint32(b []byte) ([]byte, uint32) {
 // [encoding.BinaryUnmarshaler] to marshal and unmarshal the internal
 // state of the hash.
 func New() hash.Hash {
+	if boring.Enabled && boring.SupportsHash(crypto.MD5) {
+		return boring.NewMD5()
+	}
 	d := new(digest)
 	d.Reset()
 	return d
@@ -180,6 +184,9 @@ func (d *digest) checkSum() [Size]byte {
 
 // Sum returns the MD5 checksum of the data.
 func Sum(data []byte) [Size]byte {
+	if boring.Enabled && boring.SupportsHash(crypto.MD5) {
+		return boring.MD5(data)
+	}
 	var d digest
 	d.Reset()
 	d.Write(data)
diff --git a/src/crypto/md5/md5_test.go b/src/crypto/md5/md5_test.go
index 6a8258a67e860c..3a973eebd284a4 100644
--- a/src/crypto/md5/md5_test.go
+++ b/src/crypto/md5/md5_test.go
@@ -6,6 +6,7 @@ package md5
 
 import (
 	"bytes"
+	boring "crypto/internal/backend"
 	"crypto/internal/cryptotest"
 	"crypto/rand"
 	"encoding"
@@ -157,6 +158,9 @@ func TestLarge(t *testing.T) {
 
 // Tests that blockGeneric (pure Go) and block (in assembly for amd64, 386, arm) match.
 func TestBlockGeneric(t *testing.T) {
+	if boring.Enabled {
+		t.Skip("digest is not used when boring.Enabled is set")
+	}
 	gen, asm := New().(*digest), New().(*digest)
 	buf := make([]byte, BlockSize*20) // arbitrary factor
 	rand.Read(buf)
diff --git a/src/crypto/purego_test.go b/src/crypto/purego_test.go
index 62be347e0c6822..d284b5cf7814a6 100644
--- a/src/crypto/purego_test.go
+++ b/src/crypto/purego_test.go
@@ -41,7 +41,7 @@ func TestPureGoTag(t *testing.T) {
 	}
 
 	for _, pkgName := range pkgs {
-		if strings.Contains(pkgName, "/boring") {
+		if strings.Contains(pkgName, "/boring") || strings.Contains(pkgName, "/internal/backend") || strings.Contains(pkgName, "tls/fipsonly") {
 			continue
 		}
 
diff --git a/src/crypto/rand/rand.go b/src/crypto/rand/rand.go
index 7c18d595c2eeaa..6750262c4241e5 100644
--- a/src/crypto/rand/rand.go
+++ b/src/crypto/rand/rand.go
@@ -7,7 +7,7 @@
 package rand
 
 import (
-	"crypto/internal/boring"
+	boring "crypto/internal/backend"
 	"internal/godebug"
 	"io"
 	"os"
diff --git a/src/crypto/rand/rand_test.go b/src/crypto/rand/rand_test.go
index 2372413279dafe..55e68ed21ca68e 100644
--- a/src/crypto/rand/rand_test.go
+++ b/src/crypto/rand/rand_test.go
@@ -7,7 +7,7 @@ package rand
 import (
 	"bytes"
 	"compress/flate"
-	"crypto/internal/boring"
+	boring "crypto/internal/backend"
 	"errors"
 	"internal/race"
 	"internal/testenv"
diff --git a/src/crypto/rc4/rc4.go b/src/crypto/rc4/rc4.go
index 67452ec39f0fd4..47726d0ebe38d9 100644
--- a/src/crypto/rc4/rc4.go
+++ b/src/crypto/rc4/rc4.go
@@ -11,6 +11,7 @@ package rc4
 
 import (
 	"crypto/internal/alias"
+	boring "crypto/internal/backend"
 	"strconv"
 )
 
@@ -18,6 +19,8 @@ import (
 type Cipher struct {
 	s    [256]uint32
 	i, j uint8
+
+	boring *boring.RC4Cipher
 }
 
 type KeySizeError int
@@ -33,6 +36,13 @@ func NewCipher(key []byte) (*Cipher, error) {
 	if k < 1 || k > 256 {
 		return nil, KeySizeError(k)
 	}
+	if boring.Enabled && boring.SupportsRC4() {
+		c, err := boring.NewRC4Cipher(key)
+		if err != nil {
+			return nil, err
+		}
+		return &Cipher{boring: c}, nil
+	}
 	var c Cipher
 	for i := 0; i < 256; i++ {
 		c.s[i] = uint32(i)
@@ -50,6 +60,10 @@ func NewCipher(key []byte) (*Cipher, error) {
 // Deprecated: Reset can't guarantee that the key will be entirely removed from
 // the process's memory.
 func (c *Cipher) Reset() {
+	if boring.Enabled && boring.SupportsRC4() {
+		c.boring.Reset()
+		return
+	}
 	for i := range c.s {
 		c.s[i] = 0
 	}
@@ -59,6 +73,10 @@ func (c *Cipher) Reset() {
 // XORKeyStream sets dst to the result of XORing src with the key stream.
 // Dst and src must overlap entirely or not at all.
 func (c *Cipher) XORKeyStream(dst, src []byte) {
+	if boring.Enabled && boring.SupportsRC4() {
+		c.boring.XORKeyStream(dst, src)
+		return
+	}
 	if len(src) == 0 {
 		return
 	}
diff --git a/src/crypto/rsa/boring.go b/src/crypto/rsa/boring.go
index b9f9d3154f2589..ecb43aaf264743 100644
--- a/src/crypto/rsa/boring.go
+++ b/src/crypto/rsa/boring.go
@@ -7,8 +7,8 @@
 package rsa
 
 import (
-	"crypto/internal/boring"
-	"crypto/internal/boring/bbig"
+	boring "crypto/internal/backend"
+	"crypto/internal/backend/bbig"
 	"crypto/internal/boring/bcache"
 	"math/big"
 )
diff --git a/src/crypto/rsa/notboring.go b/src/crypto/rsa/notboring.go
index 2abc0436405f8a..34c22c8fbba7da 100644
--- a/src/crypto/rsa/notboring.go
+++ b/src/crypto/rsa/notboring.go
@@ -6,7 +6,7 @@
 
 package rsa
 
-import "crypto/internal/boring"
+import boring "crypto/internal/backend"
 
 func boringPublicKey(*PublicKey) (*boring.PublicKeyRSA, error) {
 	panic("boringcrypto: not available")
diff --git a/src/crypto/rsa/pkcs1v15.go b/src/crypto/rsa/pkcs1v15.go
index 2f958022f98584..790d9cef5d3563 100644
--- a/src/crypto/rsa/pkcs1v15.go
+++ b/src/crypto/rsa/pkcs1v15.go
@@ -7,7 +7,7 @@ package rsa
 import (
 	"bytes"
 	"crypto"
-	"crypto/internal/boring"
+	boring "crypto/internal/backend"
 	"crypto/internal/randutil"
 	"crypto/subtle"
 	"errors"
@@ -95,7 +95,7 @@ func DecryptPKCS1v15(random io.Reader, priv *PrivateKey, ciphertext []byte) ([]b
 		return nil, err
 	}
 
-	if boring.Enabled {
+	if boring.Enabled && boring.IsRSAKeySupported(len(priv.Primes)) {
 		bkey, err := boringPrivateKey(priv)
 		if err != nil {
 			return nil, err
@@ -189,7 +189,7 @@ func decryptPKCS1v15(priv *PrivateKey, ciphertext []byte) (valid int, em []byte,
 		return
 	}
 
-	if boring.Enabled {
+	if boring.Enabled && boring.IsRSAKeySupported(len(priv.Primes)) {
 		var bkey *boring.PrivateKeyRSA
 		bkey, err = boringPrivateKey(priv)
 		if err != nil {
@@ -293,7 +293,7 @@ func SignPKCS1v15(random io.Reader, priv *PrivateKey, hash crypto.Hash, hashed [
 		return nil, err
 	}
 
-	if boring.Enabled {
+	if boring.Enabled && boring.IsRSAKeySupported(len(priv.Primes)) && (hash == 0 || boring.SupportsHash(hash)) {
 		bkey, err := boringPrivateKey(priv)
 		if err != nil {
 			return nil, err
@@ -343,7 +343,7 @@ func pkcs1v15ConstructEM(pub *PublicKey, hash crypto.Hash, hashed []byte) ([]byt
 // The inputs are not considered confidential, and may leak through timing side
 // channels, or if an attacker has control of part of the inputs.
 func VerifyPKCS1v15(pub *PublicKey, hash crypto.Hash, hashed []byte, sig []byte) error {
-	if boring.Enabled {
+	if boring.Enabled && (hash == 0 || boring.SupportsHash(hash)) {
 		bkey, err := boringPublicKey(pub)
 		if err != nil {
 			return err
diff --git a/src/crypto/rsa/pkcs1v15_test.go b/src/crypto/rsa/pkcs1v15_test.go
index dfa1eddc886ff3..849dafacf93d0f 100644
--- a/src/crypto/rsa/pkcs1v15_test.go
+++ b/src/crypto/rsa/pkcs1v15_test.go
@@ -7,6 +7,7 @@ package rsa_test
 import (
 	"bytes"
 	"crypto"
+	boring "crypto/internal/backend"
 	"crypto/rand"
 	. "crypto/rsa"
 	"crypto/sha1"
@@ -229,6 +230,10 @@ func TestVerifyPKCS1v15(t *testing.T) {
 }
 
 func TestOverlongMessagePKCS1v15(t *testing.T) {
+	if boring.Enabled {
+		// See for example https://github.com/golang-fips/openssl/pull/142.
+		t.Skip("Some backends do not return an error for overlong messages.")
+	}
 	ciphertext := decodeBase64("fjOVdirUzFoLlukv80dBllMLjXythIf22feqPrNo0YoIjzyzyoMFiLjAc/Y4krkeZ11XFThIrEvw\nkRiZcCq5ng==")
 	_, err := DecryptPKCS1v15(nil, rsaPrivateKey, ciphertext)
 	if err == nil {
diff --git a/src/crypto/rsa/pss.go b/src/crypto/rsa/pss.go
index 5716c464ca0a33..4aac87d7952081 100644
--- a/src/crypto/rsa/pss.go
+++ b/src/crypto/rsa/pss.go
@@ -9,7 +9,7 @@ package rsa
 import (
 	"bytes"
 	"crypto"
-	"crypto/internal/boring"
+	boring "crypto/internal/backend"
 	"errors"
 	"hash"
 	"io"
@@ -214,7 +214,7 @@ func signPSSWithSalt(priv *PrivateKey, hash crypto.Hash, hashed, salt []byte) ([
 		return nil, err
 	}
 
-	if boring.Enabled {
+	if boring.Enabled && boring.IsRSAKeySupported(len(priv.Primes)) {
 		bkey, err := boringPrivateKey(priv)
 		if err != nil {
 			return nil, err
@@ -300,7 +300,7 @@ func SignPSS(rand io.Reader, priv *PrivateKey, hash crypto.Hash, digest []byte,
 		hash = opts.Hash
 	}
 
-	if boring.Enabled && rand == boring.RandReader {
+	if boring.Enabled && rand == boring.RandReader && boring.IsRSAKeySupported(len(priv.Primes)) && boring.SupportsHash(hash) {
 		bkey, err := boringPrivateKey(priv)
 		if err != nil {
 			return nil, err
@@ -342,7 +342,7 @@ func SignPSS(rand io.Reader, priv *PrivateKey, hash crypto.Hash, digest []byte,
 // The inputs are not considered confidential, and may leak through timing side
 // channels, or if an attacker has control of part of the inputs.
 func VerifyPSS(pub *PublicKey, hash crypto.Hash, digest []byte, sig []byte, opts *PSSOptions) error {
-	if boring.Enabled {
+	if boring.Enabled && boring.SupportsHash(hash) {
 		bkey, err := boringPublicKey(pub)
 		if err != nil {
 			return err
diff --git a/src/crypto/rsa/rsa.go b/src/crypto/rsa/rsa.go
index 4d78d1eaaa6be0..a016c4f8362cf5 100644
--- a/src/crypto/rsa/rsa.go
+++ b/src/crypto/rsa/rsa.go
@@ -26,14 +26,15 @@ package rsa
 
 import (
 	"crypto"
+	boring "crypto/internal/backend"
+	"crypto/internal/backend/bbig"
 	"crypto/internal/bigmod"
-	"crypto/internal/boring"
-	"crypto/internal/boring/bbig"
 	"crypto/internal/randutil"
 	"crypto/rand"
 	"crypto/subtle"
 	"errors"
 	"hash"
+	"internal/goexperiment"
 	"io"
 	"math"
 	"math/big"
@@ -479,7 +480,13 @@ func mgf1XOR(out []byte, hash hash.Hash, seed []byte) {
 var ErrMessageTooLong = errors.New("crypto/rsa: message too long for RSA key size")
 
 func encrypt(pub *PublicKey, plaintext []byte) ([]byte, error) {
-	boring.Unreachable()
+	if goexperiment.BoringCrypto {
+		// encrypt is reached when the hash function or the salt length
+		// are not supported by the crypto backend. BoringCrypto does
+		// support everything, so use it to check that we don't
+		// accidentally reach this code path.
+		boring.Unreachable()
+	}
 
 	N, err := bigmod.NewModulusFromBig(pub.N)
 	if err != nil {
@@ -638,7 +645,11 @@ const noCheck = false
 // m^e is calculated and compared with ciphertext, in order to defend against
 // errors in the CRT computation.
 func decrypt(priv *PrivateKey, ciphertext []byte, check bool) ([]byte, error) {
-	if len(priv.Primes) <= 2 {
+	if goexperiment.BoringCrypto {
+		// decrypt is reached when the hash function or the number of primers
+		// are not supported by the crypto backend. BoringCrypto does
+		// support everything, so use it to check that we don't
+		// accidentally reach this code path.
 		boring.Unreachable()
 	}
 
@@ -718,7 +729,7 @@ func decryptOAEP(hash, mgfHash hash.Hash, random io.Reader, priv *PrivateKey, ci
 		return nil, ErrDecryption
 	}
 
-	if boring.Enabled {
+	if boring.Enabled && hash == mgfHash && boring.IsRSAKeySupported(len(priv.Primes)) {
 		bkey, err := boringPrivateKey(priv)
 		if err != nil {
 			return nil, err
diff --git a/src/crypto/rsa/rsa_test.go b/src/crypto/rsa/rsa_test.go
index 2afa045a3a0bd2..86466e67e87eeb 100644
--- a/src/crypto/rsa/rsa_test.go
+++ b/src/crypto/rsa/rsa_test.go
@@ -8,7 +8,7 @@ import (
 	"bufio"
 	"bytes"
 	"crypto"
-	"crypto/internal/boring"
+	boring "crypto/internal/backend"
 	"crypto/rand"
 	. "crypto/rsa"
 	"crypto/sha1"
diff --git a/src/crypto/sha1/sha1.go b/src/crypto/sha1/sha1.go
index 8189d1946d8ea5..8f5f7f27f26fea 100644
--- a/src/crypto/sha1/sha1.go
+++ b/src/crypto/sha1/sha1.go
@@ -10,7 +10,7 @@ package sha1
 
 import (
 	"crypto"
-	"crypto/internal/boring"
+	boring "crypto/internal/backend"
 	"errors"
 	"hash"
 	"internal/byteorder"
diff --git a/src/crypto/sha1/sha1_test.go b/src/crypto/sha1/sha1_test.go
index d03892c57d4e61..d44f70b92661b4 100644
--- a/src/crypto/sha1/sha1_test.go
+++ b/src/crypto/sha1/sha1_test.go
@@ -8,7 +8,7 @@ package sha1
 
 import (
 	"bytes"
-	"crypto/internal/boring"
+	boring "crypto/internal/backend"
 	"crypto/internal/cryptotest"
 	"crypto/rand"
 	"encoding"
diff --git a/src/crypto/sha256/sha256.go b/src/crypto/sha256/sha256.go
index 7844f191e16b57..5c04e4bb83f2f2 100644
--- a/src/crypto/sha256/sha256.go
+++ b/src/crypto/sha256/sha256.go
@@ -8,7 +8,7 @@ package sha256
 
 import (
 	"crypto"
-	"crypto/internal/boring"
+	boring "crypto/internal/backend"
 	"errors"
 	"hash"
 	"internal/byteorder"
@@ -159,7 +159,7 @@ func New() hash.Hash {
 // [encoding.BinaryUnmarshaler] to marshal and unmarshal the internal
 // state of the hash.
 func New224() hash.Hash {
-	if boring.Enabled {
+	if boring.Enabled && boring.SupportsHash(crypto.SHA224) {
 		return boring.NewSHA224()
 	}
 	d := new(digest)
@@ -178,7 +178,9 @@ func (d *digest) Size() int {
 func (d *digest) BlockSize() int { return BlockSize }
 
 func (d *digest) Write(p []byte) (nn int, err error) {
-	boring.Unreachable()
+	if boring.Enabled && (!d.is224 || boring.SupportsHash(crypto.SHA224)) {
+		boring.Unreachable()
+	}
 	nn = len(p)
 	d.len += uint64(nn)
 	if d.nx > 0 {
@@ -202,7 +204,9 @@ func (d *digest) Write(p []byte) (nn int, err error) {
 }
 
 func (d *digest) Sum(in []byte) []byte {
-	boring.Unreachable()
+	if boring.Enabled && (!d.is224 || boring.SupportsHash(crypto.SHA224)) {
+		boring.Unreachable()
+	}
 	// Make a copy of d so that caller can keep writing and summing.
 	d0 := *d
 	hash := d0.checkSum()
@@ -263,7 +267,7 @@ func Sum256(data []byte) [Size]byte {
 
 // Sum224 returns the SHA224 checksum of the data.
 func Sum224(data []byte) [Size224]byte {
-	if boring.Enabled {
+	if boring.Enabled && boring.SupportsHash(crypto.SHA224) {
 		return boring.SHA224(data)
 	}
 	var d digest
diff --git a/src/crypto/sha256/sha256_test.go b/src/crypto/sha256/sha256_test.go
index 3237c6a73e6a1e..5a8f4901451018 100644
--- a/src/crypto/sha256/sha256_test.go
+++ b/src/crypto/sha256/sha256_test.go
@@ -8,7 +8,7 @@ package sha256
 
 import (
 	"bytes"
-	"crypto/internal/boring"
+	boring "crypto/internal/backend"
 	"crypto/internal/cryptotest"
 	"crypto/rand"
 	"encoding"
diff --git a/src/crypto/sha512/sha512.go b/src/crypto/sha512/sha512.go
index 0e2a34a1e347cf..132b9495e38644 100644
--- a/src/crypto/sha512/sha512.go
+++ b/src/crypto/sha512/sha512.go
@@ -12,7 +12,7 @@ package sha512
 
 import (
 	"crypto"
-	"crypto/internal/boring"
+	boring "crypto/internal/backend"
 	"errors"
 	"hash"
 	"internal/byteorder"
diff --git a/src/crypto/sha512/sha512_test.go b/src/crypto/sha512/sha512_test.go
index cfe6b571975b27..de28aa927044a6 100644
--- a/src/crypto/sha512/sha512_test.go
+++ b/src/crypto/sha512/sha512_test.go
@@ -8,7 +8,7 @@ package sha512
 
 import (
 	"bytes"
-	"crypto/internal/boring"
+	boring "crypto/internal/backend"
 	"crypto/internal/cryptotest"
 	"crypto/rand"
 	"encoding"
diff --git a/src/crypto/tls/boring_test.go b/src/crypto/tls/boring_test.go
index 56050421985927..dcbd33167e4499 100644
--- a/src/crypto/tls/boring_test.go
+++ b/src/crypto/tls/boring_test.go
@@ -25,6 +25,11 @@ import (
 	"time"
 )
 
+func init() {
+	// crypto/tls expects fipstls.Required() to be false.
+	fipstls.Abandon()
+}
+
 func allCipherSuitesIncludingTLS13() []uint16 {
 	s := allCipherSuites()
 	for _, suite := range cipherSuitesTLS13 {
diff --git a/src/crypto/tls/cipher_suites.go b/src/crypto/tls/cipher_suites.go
index 917a1eff42d34f..f6f57130b64f41 100644
--- a/src/crypto/tls/cipher_suites.go
+++ b/src/crypto/tls/cipher_suites.go
@@ -10,7 +10,7 @@ import (
 	"crypto/cipher"
 	"crypto/des"
 	"crypto/hmac"
-	"crypto/internal/boring"
+	boring "crypto/internal/backend"
 	"crypto/rc4"
 	"crypto/sha1"
 	"crypto/sha256"
diff --git a/src/crypto/tls/handshake_client.go b/src/crypto/tls/handshake_client.go
index 760e827f467f15..99b44d259e1e02 100644
--- a/src/crypto/tls/handshake_client.go
+++ b/src/crypto/tls/handshake_client.go
@@ -770,12 +770,16 @@ func (hs *clientHandshakeState) doFullHandshake() error {
 
 	if hs.serverHello.extendedMasterSecret {
 		c.extMasterSecret = true
-		hs.masterSecret = extMasterFromPreMasterSecret(c.vers, hs.suite, preMasterSecret,
+		hs.masterSecret, err = extMasterFromPreMasterSecret(c.vers, hs.suite, preMasterSecret,
 			hs.finishedHash.Sum())
 	} else {
-		hs.masterSecret = masterFromPreMasterSecret(c.vers, hs.suite, preMasterSecret,
+		hs.masterSecret, err = masterFromPreMasterSecret(c.vers, hs.suite, preMasterSecret,
 			hs.hello.random, hs.serverHello.random)
 	}
+	if err != nil {
+		c.sendAlert(alertInternalError)
+		return err
+	}
 	if err := c.config.writeKeyLog(keyLogLabelTLS12, hs.hello.random, hs.masterSecret); err != nil {
 		c.sendAlert(alertInternalError)
 		return errors.New("tls: failed to write to key log: " + err.Error())
@@ -836,8 +840,12 @@ func (hs *clientHandshakeState) doFullHandshake() error {
 func (hs *clientHandshakeState) establishKeys() error {
 	c := hs.c
 
-	clientMAC, serverMAC, clientKey, serverKey, clientIV, serverIV :=
+	clientMAC, serverMAC, clientKey, serverKey, clientIV, serverIV, err :=
 		keysFromMasterSecret(c.vers, hs.suite, hs.masterSecret, hs.hello.random, hs.serverHello.random, hs.suite.macLen, hs.suite.keyLen, hs.suite.ivLen)
+	if err != nil {
+		c.sendAlert(alertInternalError)
+		return err
+	}
 	var clientCipher, serverCipher any
 	var clientHash, serverHash hash.Hash
 	if hs.suite.cipher != nil {
@@ -977,7 +985,11 @@ func (hs *clientHandshakeState) readFinished(out []byte) error {
 		return unexpectedMessageError(serverFinished, msg)
 	}
 
-	verify := hs.finishedHash.serverSum(hs.masterSecret)
+	verify, err := hs.finishedHash.serverSum(hs.masterSecret)
+	if err != nil {
+		c.sendAlert(alertHandshakeFailure)
+		return err
+	}
 	if len(verify) != len(serverFinished.verifyData) ||
 		subtle.ConstantTimeCompare(verify, serverFinished.verifyData) != 1 {
 		c.sendAlert(alertHandshakeFailure)
@@ -1045,7 +1057,10 @@ func (hs *clientHandshakeState) sendFinished(out []byte) error {
 	}
 
 	finished := new(finishedMsg)
-	finished.verifyData = hs.finishedHash.clientSum(hs.masterSecret)
+	var err error
+	if finished.verifyData, err = hs.finishedHash.clientSum(hs.masterSecret); err != nil {
+		return err
+	}
 	if _, err := hs.c.writeHandshakeRecord(finished, &hs.finishedHash); err != nil {
 		return err
 	}
diff --git a/src/crypto/tls/handshake_server.go b/src/crypto/tls/handshake_server.go
index bc4e51ba364cf1..8b4fc36e49fdf8 100644
--- a/src/crypto/tls/handshake_server.go
+++ b/src/crypto/tls/handshake_server.go
@@ -686,12 +686,16 @@ func (hs *serverHandshakeState) doFullHandshake() error {
 	}
 	if hs.hello.extendedMasterSecret {
 		c.extMasterSecret = true
-		hs.masterSecret = extMasterFromPreMasterSecret(c.vers, hs.suite, preMasterSecret,
+		hs.masterSecret, err = extMasterFromPreMasterSecret(c.vers, hs.suite, preMasterSecret,
 			hs.finishedHash.Sum())
 	} else {
-		hs.masterSecret = masterFromPreMasterSecret(c.vers, hs.suite, preMasterSecret,
+		hs.masterSecret, err = masterFromPreMasterSecret(c.vers, hs.suite, preMasterSecret,
 			hs.clientHello.random, hs.hello.random)
 	}
+	if err != nil {
+		c.sendAlert(alertInternalError)
+		return err
+	}
 	if err := c.config.writeKeyLog(keyLogLabelTLS12, hs.clientHello.random, hs.masterSecret); err != nil {
 		c.sendAlert(alertInternalError)
 		return err
@@ -755,8 +759,12 @@ func (hs *serverHandshakeState) doFullHandshake() error {
 func (hs *serverHandshakeState) establishKeys() error {
 	c := hs.c
 
-	clientMAC, serverMAC, clientKey, serverKey, clientIV, serverIV :=
+	clientMAC, serverMAC, clientKey, serverKey, clientIV, serverIV, err :=
 		keysFromMasterSecret(c.vers, hs.suite, hs.masterSecret, hs.clientHello.random, hs.hello.random, hs.suite.macLen, hs.suite.keyLen, hs.suite.ivLen)
+	if err != nil {
+		c.sendAlert(alertInternalError)
+		return err
+	}
 
 	var clientCipher, serverCipher any
 	var clientHash, serverHash hash.Hash
@@ -797,7 +805,11 @@ func (hs *serverHandshakeState) readFinished(out []byte) error {
 		return unexpectedMessageError(clientFinished, msg)
 	}
 
-	verify := hs.finishedHash.clientSum(hs.masterSecret)
+	verify, err := hs.finishedHash.clientSum(hs.masterSecret)
+	if err != nil {
+		c.sendAlert(alertHandshakeFailure)
+		return err
+	}
 	if len(verify) != len(clientFinished.verifyData) ||
 		subtle.ConstantTimeCompare(verify, clientFinished.verifyData) != 1 {
 		c.sendAlert(alertHandshakeFailure)
@@ -859,7 +871,10 @@ func (hs *serverHandshakeState) sendFinished(out []byte) error {
 	}
 
 	finished := new(finishedMsg)
-	finished.verifyData = hs.finishedHash.serverSum(hs.masterSecret)
+	var err error
+	if finished.verifyData, err = hs.finishedHash.serverSum(hs.masterSecret); err != nil {
+		return err
+	}
 	if _, err := hs.c.writeHandshakeRecord(finished, &hs.finishedHash); err != nil {
 		return err
 	}
diff --git a/src/crypto/tls/key_schedule.go b/src/crypto/tls/key_schedule.go
index 1636baf79e7288..c9a5877d3d504f 100644
--- a/src/crypto/tls/key_schedule.go
+++ b/src/crypto/tls/key_schedule.go
@@ -61,7 +61,16 @@ func (c *cipherSuiteTLS13) expandLabel(secret []byte, label string, context []by
 		panic(fmt.Errorf("failed to construct HKDF label: %s", err))
 	}
 	out := make([]byte, length)
-	n, err := hkdf.Expand(c.hash.New, secret, hkdfLabelBytes).Read(out)
+	var r io.Reader
+	if boring.Enabled && boring.SupportsHKDF() {
+		r, err = boring.ExpandHKDF(c.hash.New, secret, hkdfLabelBytes)
+		if err != nil {
+			panic(fmt.Errorf("tls: HKDF-Expand-Label invocation failed unexpectedly: %s", err))
+		}
+	} else {
+		r = hkdf.Expand(c.hash.New, secret, hkdfLabelBytes)
+	}
+	n, err := r.Read(out)
 	if err != nil || n != length {
 		panic("tls: HKDF-Expand-Label invocation failed unexpectedly")
 	}
@@ -81,6 +90,13 @@ func (c *cipherSuiteTLS13) extract(newSecret, currentSecret []byte) []byte {
 	if newSecret == nil {
 		newSecret = make([]byte, c.hash.Size())
 	}
+	if boring.Enabled && boring.SupportsHKDF() {
+		prk, err := boring.ExtractHKDF(c.hash.New, newSecret, currentSecret)
+		if err != nil {
+			panic(fmt.Errorf("tls: HKDF-Extract invocation failed unexpectedly: %s", err))
+		}
+		return prk
+	}
 	return hkdf.Extract(c.hash.New, newSecret, currentSecret)
 }
 
diff --git a/src/crypto/tls/prf.go b/src/crypto/tls/prf.go
index a7fa3370e66c82..3470372b567eba 100644
--- a/src/crypto/tls/prf.go
+++ b/src/crypto/tls/prf.go
@@ -7,6 +7,7 @@ package tls
 import (
 	"crypto"
 	"crypto/hmac"
+	boring "crypto/internal/backend"
 	"crypto/md5"
 	"crypto/sha1"
 	"crypto/sha256"
@@ -45,7 +46,13 @@ func pHash(result, secret, seed []byte, hash func() hash.Hash) {
 }
 
 // prf10 implements the TLS 1.0 pseudo-random function, as defined in RFC 2246, Section 5.
-func prf10(result, secret, label, seed []byte) {
+func prf10(result, secret, label, seed []byte) error {
+	if boring.Enabled && boring.SupportsTLS1PRF() && boring.SupportsHash(crypto.MD5SHA1) {
+		if err := boring.TLS1PRF(result, secret, label, seed, nil); err != nil {
+			return fmt.Errorf("crypto/tls: prf10: %v", err)
+		}
+		return nil
+	}
 	hashSHA1 := sha1.New
 	hashMD5 := md5.New
 
@@ -61,16 +68,24 @@ func prf10(result, secret, label, seed []byte) {
 	for i, b := range result2 {
 		result[i] ^= b
 	}
+	return nil
 }
 
 // prf12 implements the TLS 1.2 pseudo-random function, as defined in RFC 5246, Section 5.
-func prf12(hashFunc func() hash.Hash) func(result, secret, label, seed []byte) {
-	return func(result, secret, label, seed []byte) {
+func prf12(h crypto.Hash, hashFunc func() hash.Hash) func(result, secret, label, seed []byte) error {
+	return func(result, secret, label, seed []byte) error {
+		if boring.Enabled && boring.SupportsTLS1PRF() && boring.SupportsHash(h) {
+			if err := boring.TLS1PRF(result, secret, label, seed, hashFunc); err != nil {
+				return fmt.Errorf("crypto/tls: prf12: %v", err)
+			}
+			return nil
+		}
 		labelAndSeed := make([]byte, len(label)+len(seed))
 		copy(labelAndSeed, label)
 		copy(labelAndSeed[len(label):], seed)
 
 		pHash(result, secret, labelAndSeed, hashFunc)
+		return nil
 	}
 }
 
@@ -85,56 +100,64 @@ var keyExpansionLabel = []byte("key expansion")
 var clientFinishedLabel = []byte("client finished")
 var serverFinishedLabel = []byte("server finished")
 
-func prfAndHashForVersion(version uint16, suite *cipherSuite) (func(result, secret, label, seed []byte), crypto.Hash) {
+func prfAndHashForVersion(version uint16, suite *cipherSuite) (func(result, secret, label, seed []byte) error, crypto.Hash) {
 	switch version {
 	case VersionTLS10, VersionTLS11:
 		return prf10, crypto.Hash(0)
 	case VersionTLS12:
 		if suite.flags&suiteSHA384 != 0 {
-			return prf12(sha512.New384), crypto.SHA384
+			h := crypto.SHA384
+			return prf12(h, sha512.New384), h
 		}
-		return prf12(sha256.New), crypto.SHA256
+		h := crypto.SHA256
+		return prf12(h, sha256.New), h
 	default:
 		panic("unknown version")
 	}
 }
 
-func prfForVersion(version uint16, suite *cipherSuite) func(result, secret, label, seed []byte) {
+func prfForVersion(version uint16, suite *cipherSuite) func(result, secret, label, seed []byte) error {
 	prf, _ := prfAndHashForVersion(version, suite)
 	return prf
 }
 
 // masterFromPreMasterSecret generates the master secret from the pre-master
 // secret. See RFC 5246, Section 8.1.
-func masterFromPreMasterSecret(version uint16, suite *cipherSuite, preMasterSecret, clientRandom, serverRandom []byte) []byte {
+func masterFromPreMasterSecret(version uint16, suite *cipherSuite, preMasterSecret, clientRandom, serverRandom []byte) ([]byte, error) {
 	seed := make([]byte, 0, len(clientRandom)+len(serverRandom))
 	seed = append(seed, clientRandom...)
 	seed = append(seed, serverRandom...)
 
 	masterSecret := make([]byte, masterSecretLength)
-	prfForVersion(version, suite)(masterSecret, preMasterSecret, masterSecretLabel, seed)
-	return masterSecret
+	if err := prfForVersion(version, suite)(masterSecret, preMasterSecret, masterSecretLabel, seed); err != nil {
+		return nil, err
+	}
+	return masterSecret, nil
 }
 
 // extMasterFromPreMasterSecret generates the extended master secret from the
 // pre-master secret. See RFC 7627.
-func extMasterFromPreMasterSecret(version uint16, suite *cipherSuite, preMasterSecret, transcript []byte) []byte {
+func extMasterFromPreMasterSecret(version uint16, suite *cipherSuite, preMasterSecret, transcript []byte) ([]byte, error) {
 	masterSecret := make([]byte, masterSecretLength)
-	prfForVersion(version, suite)(masterSecret, preMasterSecret, extendedMasterSecretLabel, transcript)
-	return masterSecret
+	if err := prfForVersion(version, suite)(masterSecret, preMasterSecret, extendedMasterSecretLabel, transcript); err != nil {
+		return nil, err
+	}
+	return masterSecret, nil
 }
 
 // keysFromMasterSecret generates the connection keys from the master
 // secret, given the lengths of the MAC key, cipher key and IV, as defined in
 // RFC 2246, Section 6.3.
-func keysFromMasterSecret(version uint16, suite *cipherSuite, masterSecret, clientRandom, serverRandom []byte, macLen, keyLen, ivLen int) (clientMAC, serverMAC, clientKey, serverKey, clientIV, serverIV []byte) {
+func keysFromMasterSecret(version uint16, suite *cipherSuite, masterSecret, clientRandom, serverRandom []byte, macLen, keyLen, ivLen int) (clientMAC, serverMAC, clientKey, serverKey, clientIV, serverIV []byte, err error) {
 	seed := make([]byte, 0, len(serverRandom)+len(clientRandom))
 	seed = append(seed, serverRandom...)
 	seed = append(seed, clientRandom...)
 
 	n := 2*macLen + 2*keyLen + 2*ivLen
 	keyMaterial := make([]byte, n)
-	prfForVersion(version, suite)(keyMaterial, masterSecret, keyExpansionLabel, seed)
+	if err = prfForVersion(version, suite)(keyMaterial, masterSecret, keyExpansionLabel, seed); err != nil {
+		return
+	}
 	clientMAC = keyMaterial[:macLen]
 	keyMaterial = keyMaterial[macLen:]
 	serverMAC = keyMaterial[:macLen]
@@ -177,7 +200,7 @@ type finishedHash struct {
 	buffer []byte
 
 	version uint16
-	prf     func(result, secret, label, seed []byte)
+	prf     func(result, secret, label, seed []byte) error
 }
 
 func (h *finishedHash) Write(msg []byte) (n int, err error) {
@@ -208,18 +231,22 @@ func (h finishedHash) Sum() []byte {
 
 // clientSum returns the contents of the verify_data member of a client's
 // Finished message.
-func (h finishedHash) clientSum(masterSecret []byte) []byte {
+func (h finishedHash) clientSum(masterSecret []byte) ([]byte, error) {
 	out := make([]byte, finishedVerifyLength)
-	h.prf(out, masterSecret, clientFinishedLabel, h.Sum())
-	return out
+	if err := h.prf(out, masterSecret, clientFinishedLabel, h.Sum()); err != nil {
+		return nil, err
+	}
+	return out, nil
 }
 
 // serverSum returns the contents of the verify_data member of a server's
 // Finished message.
-func (h finishedHash) serverSum(masterSecret []byte) []byte {
+func (h finishedHash) serverSum(masterSecret []byte) ([]byte, error) {
 	out := make([]byte, finishedVerifyLength)
-	h.prf(out, masterSecret, serverFinishedLabel, h.Sum())
-	return out
+	if err := h.prf(out, masterSecret, serverFinishedLabel, h.Sum()); err != nil {
+		return nil, err
+	}
+	return out, nil
 }
 
 // hashForClientCertificate returns the handshake messages so far, pre-hashed if
@@ -293,7 +320,11 @@ func ekmFromMasterSecret(version uint16, suite *cipherSuite, masterSecret, clien
 		}
 
 		keyMaterial := make([]byte, length)
-		prfForVersion(version, suite)(keyMaterial, masterSecret, []byte(label), seed)
+		if err := prfForVersion(version, suite)(keyMaterial, masterSecret, []byte(label), seed); err != nil {
+			// Could happen if the seed is too large. The Go implementation doesn't limit the seed size,
+			// as RFC 5705 doesn't specify a limit, but stock OpenSSL restrict it to 1024 and CNG to 256.
+			return nil, err
+		}
 		return keyMaterial, nil
 	}
 }
diff --git a/src/crypto/tls/prf_test.go b/src/crypto/tls/prf_test.go
index 8233985a62bd22..f46d4636557714 100644
--- a/src/crypto/tls/prf_test.go
+++ b/src/crypto/tls/prf_test.go
@@ -51,13 +51,21 @@ func TestKeysFromPreMasterSecret(t *testing.T) {
 		clientRandom, _ := hex.DecodeString(test.clientRandom)
 		serverRandom, _ := hex.DecodeString(test.serverRandom)
 
-		masterSecret := masterFromPreMasterSecret(test.version, test.suite, in, clientRandom, serverRandom)
+		masterSecret, err := masterFromPreMasterSecret(test.version, test.suite, in, clientRandom, serverRandom)
+		if err != nil {
+			t.Errorf("#%d: masterFromPreMasterSecret failed: %s", i, err)
+			continue
+		}
 		if s := hex.EncodeToString(masterSecret); s != test.masterSecret {
 			t.Errorf("#%d: bad master secret %s, want %s", i, s, test.masterSecret)
 			continue
 		}
 
-		clientMAC, serverMAC, clientKey, serverKey, _, _ := keysFromMasterSecret(test.version, test.suite, masterSecret, clientRandom, serverRandom, test.macLen, test.keyLen, 0)
+		clientMAC, serverMAC, clientKey, serverKey, _, _, err := keysFromMasterSecret(test.version, test.suite, masterSecret, clientRandom, serverRandom, test.macLen, test.keyLen, 0)
+		if err != nil {
+			t.Errorf("#%d: keysFromMasterSecret failed: %s", i, err)
+			continue
+		}
 		clientMACString := hex.EncodeToString(clientMAC)
 		serverMACString := hex.EncodeToString(serverMAC)
 		clientKeyString := hex.EncodeToString(clientKey)
diff --git a/src/crypto/x509/boring_test.go b/src/crypto/x509/boring_test.go
index 319ac61f49c994..1b2454dbaab264 100644
--- a/src/crypto/x509/boring_test.go
+++ b/src/crypto/x509/boring_test.go
@@ -26,6 +26,11 @@ const (
 	boringCertFIPSOK = 0x80
 )
 
+func init() {
+	// crypto/tls expects fipstls.Required() to be false.
+	fipstls.Abandon()
+}
+
 func boringRSAKey(t *testing.T, size int) *rsa.PrivateKey {
 	t.Helper()
 	k, err := rsa.GenerateKey(rand.Reader, size)
diff --git a/src/go/build/deps_test.go b/src/go/build/deps_test.go
index 3adc26ae2b6e29..f05cec9d7c3253 100644
--- a/src/go/build/deps_test.go
+++ b/src/go/build/deps_test.go
@@ -447,7 +447,9 @@ var depsRules = `
 
 	# CRYPTO is core crypto algorithms - no cgo, fmt, net.
 	crypto/internal/boring/sig,
+	crypto/internal/boring/fipstls,
 	crypto/internal/boring/syso,
+	encoding/binary,
 	golang.org/x/sys/cpu,
 	hash, embed
 	< crypto
@@ -458,6 +460,7 @@ var depsRules = `
 	crypto/cipher,
 	crypto/internal/boring/bcache
 	< crypto/internal/boring
+	< crypto/internal/backend
 	< crypto/boring;
 
 	crypto/internal/alias, math/rand/v2
@@ -495,6 +498,7 @@ var depsRules = `
 	# CRYPTO-MATH is core bignum-based crypto - no cgo, net; fmt now ok.
 	CRYPTO, FMT, math/big
 	< crypto/internal/boring/bbig
+	< crypto/internal/backend/bbig
 	< crypto/rand
 	< crypto/internal/mlkem768
 	< crypto/ed25519
diff --git a/src/net/smtp/smtp_test.go b/src/net/smtp/smtp_test.go
index c91c99b1f53111..7d273ae17cb83f 100644
--- a/src/net/smtp/smtp_test.go
+++ b/src/net/smtp/smtp_test.go
@@ -1105,40 +1105,60 @@ func sendMail(hostPort string) error {
 
 // localhostCert is a PEM-encoded TLS cert generated from src/crypto/tls:
 //
-//	go run generate_cert.go --rsa-bits 1024 --host 127.0.0.1,::1,example.com \
+//	Use a 2048-bits RSA key to make it FIPS-compliant.
+//	go run generate_cert.go --rsa-bits 2048 --host 127.0.0.1,::1,example.com \
 //		--ca --start-date "Jan 1 00:00:00 1970" --duration=1000000h
 var localhostCert = []byte(`
 -----BEGIN CERTIFICATE-----
-MIICFDCCAX2gAwIBAgIRAK0xjnaPuNDSreeXb+z+0u4wDQYJKoZIhvcNAQELBQAw
-EjEQMA4GA1UEChMHQWNtZSBDbzAgFw03MDAxMDEwMDAwMDBaGA8yMDg0MDEyOTE2
-MDAwMFowEjEQMA4GA1UEChMHQWNtZSBDbzCBnzANBgkqhkiG9w0BAQEFAAOBjQAw
-gYkCgYEA0nFbQQuOWsjbGtejcpWz153OlziZM4bVjJ9jYruNw5n2Ry6uYQAffhqa
-JOInCmmcVe2siJglsyH9aRh6vKiobBbIUXXUU1ABd56ebAzlt0LobLlx7pZEMy30
-LqIi9E6zmL3YvdGzpYlkFRnRrqwEtWYbGBf3znO250S56CCWH2UCAwEAAaNoMGYw
-DgYDVR0PAQH/BAQDAgKkMBMGA1UdJQQMMAoGCCsGAQUFBwMBMA8GA1UdEwEB/wQF
-MAMBAf8wLgYDVR0RBCcwJYILZXhhbXBsZS5jb22HBH8AAAGHEAAAAAAAAAAAAAAA
-AAAAAAEwDQYJKoZIhvcNAQELBQADgYEAbZtDS2dVuBYvb+MnolWnCNqvw1w5Gtgi
-NmvQQPOMgM3m+oQSCPRTNGSg25e1Qbo7bgQDv8ZTnq8FgOJ/rbkyERw2JckkHpD4
-n4qcK27WkEDBtQFlPihIM8hLIuzWoi/9wygiElTy/tVL3y7fGCvY2/k1KBthtZGF
-tN8URjVmyEo=
+MIIDOTCCAiGgAwIBAgIQKhWw7zkzXjX78HaPlVbNrjANBgkqhkiG9w0BAQsFADAS
+MRAwDgYDVQQKEwdBY21lIENvMCAXDTcwMDEwMTAwMDAwMFoYDzIwODQwMTI5MTYw
+MDAwWjASMRAwDgYDVQQKEwdBY21lIENvMIIBIjANBgkqhkiG9w0BAQEFAAOCAQ8A
+MIIBCgKCAQEAy1EYLA8IFvZyUPY+uI7KToneaQPvIzQiOeWlDnFnoanw6h3KpoVc
++yNbinK41WfXoSN/1kJ9gmGiFhJTPZ4rQ7DJsD7ethcpuz4uIimdWPohcBzwgbx4
+wjhUgfUsCO6m76fFqrhbkHMDiS2iUjg2gyMVQCrqi8EuBW16yFQdJqPU04p+2rYw
+eJ9lzdeSLR4yvx7p1JS8sS4DbSyrAUaJ9J1sH/gu0nSHNMo7WtIu9K8JmPeYR4X5
+5KLURBU9PmvoGW+5ss/xS6SnacHAD9FebNPQqGB/soBA9gdJIN+5KW0xcE38Zz5Q
+wAAUiU+VlWuZmge0sI8Ix8uIPIvGQSKN0wIDAQABo4GIMIGFMA4GA1UdDwEB/wQE
+AwICpDATBgNVHSUEDDAKBggrBgEFBQcDATAPBgNVHRMBAf8EBTADAQH/MB0GA1Ud
+DgQWBBRNMP9Cr0yrXpMpsgEtDr8FPmUEazAuBgNVHREEJzAlggtleGFtcGxlLmNv
+bYcEfwAAAYcQAAAAAAAAAAAAAAAAAAAAATANBgkqhkiG9w0BAQsFAAOCAQEAF0/z
+KEnZrAsz4ov4fEvKY42EbKPm8s0pklPLmKVIh/iS7jTxxxvgDtOToiJ6IXY8Cfb3
+nG1i78YakoVPUL5Cfh5LKDefMoefk6575ur2+gSdzgNmKUnlVfOMfpflia/ugATZ
+5ORhpmKRKWzwXQ67S5XeVlZAehTsywQstsDu8WEVoSUnRSk1jZsCThOQfdlpox+K
+71rGPSTxB9yCHMzZsk4xyZlGLaC0vDSJ+Zb5gWvAcvkSnpREvmc3/9TaW/lbUed6
+uhO17lARcUhPCzkR5wAZCo/PihHMSXL8cqT4QdIux75OBxB/3EgLHL7KQw28A50g
+DogldK8zx1ZADmupUA==
 -----END CERTIFICATE-----`)
 
 // localhostKey is the private key for localhostCert.
 var localhostKey = []byte(testingKey(`
 -----BEGIN RSA TESTING KEY-----
-MIICXgIBAAKBgQDScVtBC45ayNsa16NylbPXnc6XOJkzhtWMn2Niu43DmfZHLq5h
-AB9+Gpok4icKaZxV7ayImCWzIf1pGHq8qKhsFshRddRTUAF3np5sDOW3QuhsuXHu
-lkQzLfQuoiL0TrOYvdi90bOliWQVGdGurAS1ZhsYF/fOc7bnRLnoIJYfZQIDAQAB
-AoGBAMst7OgpKyFV6c3JwyI/jWqxDySL3caU+RuTTBaodKAUx2ZEmNJIlx9eudLA
-kucHvoxsM/eRxlxkhdFxdBcwU6J+zqooTnhu/FE3jhrT1lPrbhfGhyKnUrB0KKMM
-VY3IQZyiehpxaeXAwoAou6TbWoTpl9t8ImAqAMY8hlULCUqlAkEA+9+Ry5FSYK/m
-542LujIcCaIGoG1/Te6Sxr3hsPagKC2rH20rDLqXwEedSFOpSS0vpzlPAzy/6Rbb
-PHTJUhNdwwJBANXkA+TkMdbJI5do9/mn//U0LfrCR9NkcoYohxfKz8JuhgRQxzF2
-6jpo3q7CdTuuRixLWVfeJzcrAyNrVcBq87cCQFkTCtOMNC7fZnCTPUv+9q1tcJyB
-vNjJu3yvoEZeIeuzouX9TJE21/33FaeDdsXbRhQEj23cqR38qFHsF1qAYNMCQQDP
-QXLEiJoClkR2orAmqjPLVhR3t2oB3INcnEjLNSq8LHyQEfXyaFfu4U9l5+fRPL2i
-jiC0k/9L5dHUsF0XZothAkEA23ddgRs+Id/HxtojqqUT27B8MT/IGNrYsp4DvS/c
-qgkeluku4GjxRlDMBuXk94xOBEinUs+p/hwP1Alll80Tpg==
+MIIEvQIBADANBgkqhkiG9w0BAQEFAASCBKcwggSjAgEAAoIBAQDLURgsDwgW9nJQ
+9j64jspOid5pA+8jNCI55aUOcWehqfDqHcqmhVz7I1uKcrjVZ9ehI3/WQn2CYaIW
+ElM9nitDsMmwPt62Fym7Pi4iKZ1Y+iFwHPCBvHjCOFSB9SwI7qbvp8WquFuQcwOJ
+LaJSODaDIxVAKuqLwS4FbXrIVB0mo9TTin7atjB4n2XN15ItHjK/HunUlLyxLgNt
+LKsBRon0nWwf+C7SdIc0yjta0i70rwmY95hHhfnkotREFT0+a+gZb7myz/FLpKdp
+wcAP0V5s09CoYH+ygED2B0kg37kpbTFwTfxnPlDAABSJT5WVa5maB7SwjwjHy4g8
+i8ZBIo3TAgMBAAECggEAc7dv/oN/ozIY1iOQhxId6p1lTHfEv1CIulMNoi7BQK2s
+RFM4Z5Y32WfCTgYFVNCJVVkTBStKq85Npio/3i4Libcw03K05wY/5iX5s8/jkiSq
+q1iNOgm+4SuWTXDw4xSRRo1CX2wWERykwoqKfCkqPXDWQ3Mpkukb/FLXMvVMshRA
+9v9L6MyrCnsFHl8q2J6hcC+RQJ0pb5I4NF6KhMxABWxxxlDO0zYLA0wfhEn8nj/l
+J37QLHmsA7pzxo+NqDTPgpfBuuTbRVGMkC+fPCXYinbubBeURFO2j2yBlseK+Vbd
+sEffiAnPr4ocCz0k0tHAMMY7hKHup2HWuJGFu0IhAQKBgQDkKFEEcYWNx5Ybl1LV
+qr2qIYofpFL+Gu5MWSZxzZbE8u9v0tTsp8SRhXkgjeHY6qjBUBnLgklOKwSigQAm
+j9de44cXjnUIArzeAHsH3fzpYrLfsvBla6wQyr34D0chVCZ0cX/s/zXkSN4PcEkA
+GGfKAENrGskDyc4uq1sIactu8wKBgQDkIL/XT7ysvsaxA+SfIs2CHgb8GNKgtoI1
+QyR0+MfeJGCLwI9qcLbVzXda34qrzQw3YLIm2VHqhzJ4zb0gnyJ4adPZYwpLTgiU
+jVksBVIwBTfbxYvF2+07poCSobCFKLGQnAujhDDIGDAUKQXQmFcqUNWw0QHfQzkS
+xs36H27doQKBgQCjM8+YLRgKbc0LGXhwTHz1GJ6zuZiAGYWB6XddimEhqmDpjVcv
+nWY3bdFSHwuBXYGvHfwFncGP/6eGEl6oNtYpEvoMOKOwQj0VVCStYPZLf4VSDK52
+7ckcDdpLeao4xffn7VRDk97Z1+G4C2q8fbioPv36vCMz6YPp0DsCzqJtTwKBgCUN
+4LtDW10fu7xC6p6ik4jgAbhu+79ZBbtLBZ/uTOCbPgdVJrZeSoRd1FYxWx/etW5F
+SYqf3/tdLGiM2nxy/LFcVynHOYPTz/b5IpPQ5XGhV1peMv7XYyg+OkIW+0oVuwnH
+HujXbukBbMXJiAVCyV25NYx71ncCP0H6grhu5J4hAoGAUaketZWHD/ks9JCoPtfy
+pNnXqrIvTp1cSGJpVUQT/DUqAjevyZ5Q8PFPf09BZ6uYlXtCqsp7pA/fqNdlJRPR
+tHRjpZ5XauBiFdpRNH4tJBTiWWhyuWhkWn369Az7HP3CIlJLeq2FlKCvMClcO4op
+Qc9LHT7jqtcy+LqAVBpsJ/o=
 -----END RSA TESTING KEY-----`))
 
 func testingKey(s string) string { return strings.ReplaceAll(s, "TESTING KEY", "PRIVATE KEY") }
diff --git a/src/runtime/runtime_boring.go b/src/runtime/runtime_boring.go
index 5a98b20253181c..9042f2c2795e19 100644
--- a/src/runtime/runtime_boring.go
+++ b/src/runtime/runtime_boring.go
@@ -17,3 +17,8 @@ func boring_runtime_arg0() string {
 
 //go:linkname fipstls_runtime_arg0 crypto/internal/boring/fipstls.runtime_arg0
 func fipstls_runtime_arg0() string { return boring_runtime_arg0() }
+
+//go:linkname crypto_backend_runtime_arg0 crypto/internal/backend.runtime_arg0
+func crypto_backend_runtime_arg0() string {
+	return boring_runtime_arg0()
+}<|MERGE_RESOLUTION|>--- conflicted
+++ resolved
@@ -56,11 +56,7 @@
  src/go/build/deps_test.go                    |   4 +
  src/net/smtp/smtp_test.go                    |  72 ++++---
  src/runtime/runtime_boring.go                |   5 +
-<<<<<<< HEAD
- 52 files changed, 791 insertions(+), 105 deletions(-)
-=======
- 51 files changed, 807 insertions(+), 107 deletions(-)
->>>>>>> bd161c05
+ 52 files changed, 808 insertions(+), 108 deletions(-)
  create mode 100644 src/crypto/ed25519/boring.go
  create mode 100644 src/crypto/ed25519/notboring.go
  create mode 100644 src/crypto/internal/backend/backend_test.go
