--- conflicted
+++ resolved
@@ -45,11 +45,7 @@
  .../goexperiment/exp_cngcrypto_off.go         |   9 +
  src/internal/goexperiment/exp_cngcrypto_on.go |   9 +
  src/internal/goexperiment/flags.go            |   1 +
-<<<<<<< HEAD
- 43 files changed, 444 insertions(+), 32 deletions(-)
-=======
- 42 files changed, 436 insertions(+), 27 deletions(-)
->>>>>>> bd161c05
+ 41 files changed, 428 insertions(+), 26 deletions(-)
  create mode 100644 src/crypto/ecdsa/badlinkname.go
  create mode 100644 src/crypto/internal/backend/bbig/big_cng.go
  create mode 100644 src/crypto/internal/backend/cng_windows.go
