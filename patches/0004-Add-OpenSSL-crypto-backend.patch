From 0000000000000000000000000000000000000000 Mon Sep 17 00:00:00 2001
From: qmuntal <qmuntaldiaz@microsoft.com>
Date: Thu, 30 Jun 2022 10:06:19 +0200
Subject: [PATCH] Add OpenSSL crypto backend

---
 src/cmd/api/boring_test.go                    |   2 +-
 src/cmd/dist/test.go                          |   3 +-
 src/cmd/go/go_boring_test.go                  |   2 +-
 .../go/testdata/script/gopath_std_vendor.txt  |   9 +
 src/cmd/link/internal/ld/lib.go               |   1 +
 src/crypto/boring/boring.go                   |   2 +-
 src/crypto/ecdsa/boring.go                    |   2 +-
 src/crypto/ecdsa/notboring.go                 |   2 +-
 src/crypto/internal/backend/bbig/big.go       |   2 +-
 .../internal/backend/bbig/big_openssl.go      |  12 +
<<<<<<< HEAD
 src/crypto/internal/backend/openssl_linux.go  | 263 ++++++++++++++++++
=======
 src/crypto/internal/backend/openssl_linux.go  | 277 ++++++++++++++++++
>>>>>>> 37ac3749
 src/crypto/internal/boring/fipstls/stub.s     |   2 +-
 src/crypto/internal/boring/fipstls/tls.go     |   2 +-
 src/crypto/rsa/boring.go                      |   2 +-
 src/crypto/rsa/boring_test.go                 |   2 +-
 src/crypto/rsa/notboring.go                   |   2 +-
 src/crypto/rsa/rsa_test.go                    |   3 +
 src/crypto/tls/boring.go                      |   2 +-
 src/crypto/tls/boring_test.go                 |   2 +-
 src/crypto/tls/fipsonly/fipsonly.go           |   2 +-
 src/crypto/tls/fipsonly/fipsonly_test.go      |   2 +-
 src/crypto/tls/key_schedule.go                |   1 +
 src/crypto/tls/notboring.go                   |   2 +-
 src/crypto/x509/boring.go                     |   2 +-
 src/crypto/x509/boring_test.go                |   2 +-
 src/crypto/x509/notboring.go                  |   2 +-
 src/go.mod                                    |   1 +
 src/go.sum                                    |   2 +
 src/go/build/deps_test.go                     |   7 +-
 .../goexperiment/exp_opensslcrypto_off.go     |   9 +
 .../goexperiment/exp_opensslcrypto_on.go      |   9 +
 src/internal/goexperiment/flags.go            |   1 +
 src/os/exec/exec_test.go                      |   9 +
<<<<<<< HEAD
 33 files changed, 345 insertions(+), 23 deletions(-)
=======
 33 files changed, 359 insertions(+), 23 deletions(-)
>>>>>>> 37ac3749
 create mode 100644 src/crypto/internal/backend/bbig/big_openssl.go
 create mode 100644 src/crypto/internal/backend/openssl_linux.go
 create mode 100644 src/internal/goexperiment/exp_opensslcrypto_off.go
 create mode 100644 src/internal/goexperiment/exp_opensslcrypto_on.go

diff --git a/src/cmd/api/boring_test.go b/src/cmd/api/boring_test.go
index f0e3575637c62a..0e9aceeb832d3b 100644
--- a/src/cmd/api/boring_test.go
+++ b/src/cmd/api/boring_test.go
@@ -2,7 +2,7 @@
 // Use of this source code is governed by a BSD-style
 // license that can be found in the LICENSE file.
 
-//go:build boringcrypto
+//go:build boringcrypto || goexperiment.opensslcrypto
 
 package main
 
diff --git a/src/cmd/dist/test.go b/src/cmd/dist/test.go
index 5e57c0c427bf71..439f8198e4121e 100644
--- a/src/cmd/dist/test.go
+++ b/src/cmd/dist/test.go
@@ -1206,12 +1206,11 @@ func (t *tester) registerCgoTests(heading string) {
 			// a C linker warning on Linux.
 			// in function `bio_ip_and_port_to_socket_and_addr':
 			// warning: Using 'getaddrinfo' in statically linked applications requires at runtime the shared libraries from the glibc version used for linking
-			if staticCheck.skip == nil && goos == "linux" && strings.Contains(goexperiment, "boringcrypto") {
+			if staticCheck.skip == nil && goos == "linux" && (strings.Contains(goexperiment, "boringcrypto") || strings.Contains(goexperiment, "opensslcrypto")) {
 				staticCheck.skip = func(*distTest) (string, bool) {
 					return "skipping static linking check on Linux when using boringcrypto to avoid C linker warning about getaddrinfo", true
 				}
 			}
-
 			// Static linking tests
 			if goos != "android" && p != "netbsd/arm" {
 				// TODO(#56629): Why does this fail on netbsd-arm?
diff --git a/src/cmd/go/go_boring_test.go b/src/cmd/go/go_boring_test.go
index ed0fbf3d53d75b..5376227f74cfaa 100644
--- a/src/cmd/go/go_boring_test.go
+++ b/src/cmd/go/go_boring_test.go
@@ -2,7 +2,7 @@
 // Use of this source code is governed by a BSD-style
 // license that can be found in the LICENSE file.
 
-//go:build boringcrypto
+//go:build boringcrypto || goexperiment.opensslcrypto
 
 package main_test
 
diff --git a/src/cmd/go/testdata/script/gopath_std_vendor.txt b/src/cmd/go/testdata/script/gopath_std_vendor.txt
index 4aaf46b5d0f0dc..6fe798cf4a94e9 100644
--- a/src/cmd/go/testdata/script/gopath_std_vendor.txt
+++ b/src/cmd/go/testdata/script/gopath_std_vendor.txt
@@ -1,5 +1,14 @@
 env GO111MODULE=off
 
+# Disable OpenSSLCrypto backend while evaluating test dependencies to avoid importing
+# vendored crypto module dependencies like golang-fips/openssl. This test script
+# is not set up to handle any vendored libraries being imported other than
+# golang.org/x/net/http2/hpack, so we must make sure it is the only one.
+#
+# See https://github.com/microsoft/go/issues/481 for more details, such as the
+# dependency chain that would cause the failure if the gocrypt tag isn't used.
+env GOEXPERIMENT=none
+
 [!compiler:gc] skip
 
 go list -f '{{.Dir}}' vendor/golang.org/x/net/http2/hpack
diff --git a/src/cmd/link/internal/ld/lib.go b/src/cmd/link/internal/ld/lib.go
index a6f7173706f5f9..fecbab119f716a 100644
--- a/src/cmd/link/internal/ld/lib.go
+++ b/src/cmd/link/internal/ld/lib.go
@@ -1152,6 +1152,7 @@ var hostobj []Hostobj
 // These packages can use internal linking mode.
 // Others trigger external mode.
 var internalpkg = []string{
+	"vendor/github.com/golang-fips/openssl/v2",
 	"crypto/internal/boring",
 	"crypto/internal/boring/syso",
 	"crypto/x509",
diff --git a/src/crypto/boring/boring.go b/src/crypto/boring/boring.go
index 1cf43edba40359..7b04f14ebdd618 100644
--- a/src/crypto/boring/boring.go
+++ b/src/crypto/boring/boring.go
@@ -2,7 +2,7 @@
 // Use of this source code is governed by a BSD-style
 // license that can be found in the LICENSE file.
 
-//go:build boringcrypto
+//go:build boringcrypto || goexperiment.opensslcrypto
 
 // Package boring exposes functions that are only available when building with
 // Go+BoringCrypto. This package is available on all targets as long as the
diff --git a/src/crypto/ecdsa/boring.go b/src/crypto/ecdsa/boring.go
index 61e70f981db4eb..602cb894e20d39 100644
--- a/src/crypto/ecdsa/boring.go
+++ b/src/crypto/ecdsa/boring.go
@@ -2,7 +2,7 @@
 // Use of this source code is governed by a BSD-style
 // license that can be found in the LICENSE file.
 
-//go:build boringcrypto
+//go:build boringcrypto || goexperiment.opensslcrypto
 
 package ecdsa
 
diff --git a/src/crypto/ecdsa/notboring.go b/src/crypto/ecdsa/notboring.go
index 19188518e85e65..3cc16ecab567a0 100644
--- a/src/crypto/ecdsa/notboring.go
+++ b/src/crypto/ecdsa/notboring.go
@@ -2,7 +2,7 @@
 // Use of this source code is governed by a BSD-style
 // license that can be found in the LICENSE file.
 
-//go:build !boringcrypto
+//go:build !boringcrypto && !goexperiment.opensslcrypto
 
 package ecdsa
 
diff --git a/src/crypto/internal/backend/bbig/big.go b/src/crypto/internal/backend/bbig/big.go
index 85bd3ed083f5b2..51bc3c68048d51 100644
--- a/src/crypto/internal/backend/bbig/big.go
+++ b/src/crypto/internal/backend/bbig/big.go
@@ -2,7 +2,7 @@
 // Use of this source code is governed by a BSD-style
 // license that can be found in the LICENSE file.
 
-//go:build !boringcrypto
+//go:build !boringcrypto && !goexperiment.opensslcrypto
 
 package bbig
 
diff --git a/src/crypto/internal/backend/bbig/big_openssl.go b/src/crypto/internal/backend/bbig/big_openssl.go
new file mode 100644
index 00000000000000..e6695dd66b1d02
--- /dev/null
+++ b/src/crypto/internal/backend/bbig/big_openssl.go
@@ -0,0 +1,12 @@
+// Copyright 2022 The Go Authors. All rights reserved.
+// Use of this source code is governed by a BSD-style
+// license that can be found in the LICENSE file.
+
+//go:build goexperiment.opensslcrypto
+
+package bbig
+
+import "github.com/golang-fips/openssl/v2/bbig"
+
+var Enc = bbig.Enc
+var Dec = bbig.Dec
diff --git a/src/crypto/internal/backend/openssl_linux.go b/src/crypto/internal/backend/openssl_linux.go
new file mode 100644
<<<<<<< HEAD
index 00000000000000..d7142e2d5301e4
--- /dev/null
+++ b/src/crypto/internal/backend/openssl_linux.go
@@ -0,0 +1,263 @@
=======
index 00000000000000..bc10293bb719ff
--- /dev/null
+++ b/src/crypto/internal/backend/openssl_linux.go
@@ -0,0 +1,277 @@
>>>>>>> 37ac3749
+// Copyright 2017 The Go Authors. All rights reserved.
+// Use of this source code is governed by a BSD-style
+// license that can be found in the LICENSE file.
+
+//go:build goexperiment.opensslcrypto && linux && cgo
+
+// Package openssl provides access to OpenSSLCrypto implementation functions.
+// Check the variable Enabled to find out whether OpenSSLCrypto is available.
+// If OpenSSLCrypto is not available, the functions in this package all panic.
+package backend
+
+import (
+	"crypto"
+	"crypto/cipher"
+	"crypto/internal/boring/sig"
+	"hash"
+	"io"
+	"syscall"
+
+	"github.com/golang-fips/openssl/v2"
+)
+
+// Enabled controls whether FIPS crypto is enabled.
+const Enabled = true
+
+// knownVersions is a list of supported and well-known libcrypto.so suffixes in decreasing version order.
+// FreeBSD library version numbering does not directly align to the version of OpenSSL.
+// Its preferred search order is 11 -> 111.
+// Some distributions use 1.0.0 and others (such as Debian) 1.0.2 to refer to the same OpenSSL 1.0.2 version.
+// Fedora derived distros use different naming for the version 1.0.x.
+var knownVersions = [...]string{"3", "1.1", "11", "111", "1.0.2", "1.0.0", "10"}
+
+const lcryptoPrefix = "libcrypto.so."
+
+func init() {
+	var lcrypto string
+	if version, _ := syscall.Getenv("GO_OPENSSL_VERSION_OVERRIDE"); version != "" {
+		lcrypto = lcryptoPrefix + version
+	} else {
+		// Try to find the highest available FIPS-enabled version of OpenSSL
+		// using the known library suffixes.
+		var lcryptoFallback string
+		for _, v := range knownVersions {
+			lcryptoCandidate := lcryptoPrefix + v
+			if exists, fips := openssl.CheckVersion(lcryptoCandidate); exists {
+				if fips {
+					lcrypto = lcryptoCandidate
+					break
+				}
+				if lcryptoFallback == "" {
+					lcryptoFallback = lcryptoCandidate
+				}
+			}
+		}
+		if lcrypto == "" && lcryptoFallback != "" {
+			// There is no FIPS-enabled version of OpenSSL,
+			// use the highest available version.
+			lcrypto = lcryptoFallback
+		}
+	}
+	if err := openssl.Init(lcrypto); err != nil {
+		panic("opensslcrypto: can't initialize OpenSSL " + lcrypto + ": " + err.Error())
+	}
+	// 0: FIPS opt-out: abort the process if it is enabled and can't be disabled.
+	// 1: FIPS required: abort the process if it is not enabled and can't be enabled.
+	// other values: do not override OpenSSL configured FIPS mode.
+	var fips string
+	if v, _, ok := envGoFIPS(); ok {
+		fips = v
+	} else if systemFIPSMode() {
+		// System configuration can only force FIPS mode.
+		fips = "1"
+	}
+	switch fips {
+	case "0":
+		if openssl.FIPS() {
+			if err := openssl.SetFIPS(false); err != nil {
+				panic("opensslcrypto: can't disable FIPS mode for " + openssl.VersionText() + ": " + err.Error())
+			}
+		}
+	case "1":
+		if !openssl.FIPS() {
+			if err := openssl.SetFIPS(true); err != nil {
+				panic("opensslcrypto: can't enable FIPS mode for " + openssl.VersionText() + ": " + err.Error())
+			}
+		}
+	}
+	sig.BoringCrypto()
+}
+
+func systemFIPSMode() bool {
+	var fd int
+	for {
+		var err error
+		fd, err = syscall.Open("/proc/sys/crypto/fips_enabled", syscall.O_RDONLY, 0)
+		if err == nil {
+			break
+		}
+		switch err {
+		case syscall.EINTR:
+			continue
+		case syscall.ENOENT:
+			return false
+		default:
+			// If there is an error reading we could either panic or assume FIPS is not enabled.
+			// Panicking would be too disruptive for apps that don't require FIPS.
+			// If an app wants to be 100% sure that is running in FIPS mode
+			// it should use boring.Enabled() or GOFIPS=1.
+			return false
+		}
+	}
+	defer syscall.Close(fd)
+	var tmp [1]byte
+	n, err := syscall.Read(fd, tmp[:])
+	if n != 1 || err != nil {
+		// We return false instead of panicing for the same reason as before.
+		return false
+	}
+	// fips_enabled can be either '0' or '1'.
+	return tmp[0] == '1'
+}
+
+const RandReader = openssl.RandReader
+
+func SupportsHash(h crypto.Hash) bool {
+	return openssl.SupportsHash(h)
+}
+
+func NewMD5() hash.Hash   { return openssl.NewMD5() }
+func NewSHA1() hash.Hash   { return openssl.NewSHA1() }
+func NewSHA224() hash.Hash { return openssl.NewSHA224() }
+func NewSHA256() hash.Hash { return openssl.NewSHA256() }
+func NewSHA384() hash.Hash { return openssl.NewSHA384() }
+func NewSHA512() hash.Hash { return openssl.NewSHA512() }
+
+func MD5(p []byte) (sum [16]byte)   { return openssl.MD5(p) }
+func SHA1(p []byte) (sum [20]byte)   { return openssl.SHA1(p) }
+func SHA224(p []byte) (sum [28]byte) { return openssl.SHA224(p) }
+func SHA256(p []byte) (sum [32]byte) { return openssl.SHA256(p) }
+func SHA384(p []byte) (sum [48]byte) { return openssl.SHA384(p) }
+func SHA512(p []byte) (sum [64]byte) { return openssl.SHA512(p) }
+
+func NewHMAC(h func() hash.Hash, key []byte) hash.Hash { return openssl.NewHMAC(h, key) }
+
+func NewAESCipher(key []byte) (cipher.Block, error) { return openssl.NewAESCipher(key) }
+func NewGCMTLS(c cipher.Block) (cipher.AEAD, error) { return openssl.NewGCMTLS(c) }
+
+type PublicKeyECDSA = openssl.PublicKeyECDSA
+type PrivateKeyECDSA = openssl.PrivateKeyECDSA
+
+func GenerateKeyECDSA(curve string) (X, Y, D openssl.BigInt, err error) {
+	return openssl.GenerateKeyECDSA(curve)
+}
+
+func NewPrivateKeyECDSA(curve string, X, Y, D openssl.BigInt) (*openssl.PrivateKeyECDSA, error) {
+	return openssl.NewPrivateKeyECDSA(curve, X, Y, D)
+}
+
+func NewPublicKeyECDSA(curve string, X, Y openssl.BigInt) (*openssl.PublicKeyECDSA, error) {
+	return openssl.NewPublicKeyECDSA(curve, X, Y)
+}
+
+func SignMarshalECDSA(priv *openssl.PrivateKeyECDSA, hash []byte) ([]byte, error) {
+	return openssl.SignMarshalECDSA(priv, hash)
+}
+
+func VerifyECDSA(pub *openssl.PublicKeyECDSA, hash []byte, sig []byte) bool {
+	return openssl.VerifyECDSA(pub, hash, sig)
+}
+
+type PublicKeyRSA = openssl.PublicKeyRSA
+type PrivateKeyRSA = openssl.PrivateKeyRSA
+
+func DecryptRSAOAEP(h, mgfHash hash.Hash, priv *openssl.PrivateKeyRSA, ciphertext, label []byte) ([]byte, error) {
+	return openssl.DecryptRSAOAEP(h, mgfHash, priv, ciphertext, label)
+}
+
+func DecryptRSAPKCS1(priv *openssl.PrivateKeyRSA, ciphertext []byte) ([]byte, error) {
+	return openssl.DecryptRSAPKCS1(priv, ciphertext)
+}
+
+func DecryptRSANoPadding(priv *openssl.PrivateKeyRSA, ciphertext []byte) ([]byte, error) {
+	return openssl.DecryptRSANoPadding(priv, ciphertext)
+}
+
+func EncryptRSAOAEP(h, mgfHash hash.Hash, pub *openssl.PublicKeyRSA, msg, label []byte) ([]byte, error) {
+	return openssl.EncryptRSAOAEP(h, mgfHash, pub, msg, label)
+}
+
+func EncryptRSAPKCS1(pub *openssl.PublicKeyRSA, msg []byte) ([]byte, error) {
+	return openssl.EncryptRSAPKCS1(pub, msg)
+}
+
+func EncryptRSANoPadding(pub *openssl.PublicKeyRSA, msg []byte) ([]byte, error) {
+	return openssl.EncryptRSANoPadding(pub, msg)
+}
+
+func GenerateKeyRSA(bits int) (N, E, D, P, Q, Dp, Dq, Qinv openssl.BigInt, err error) {
+	return openssl.GenerateKeyRSA(bits)
+}
+
+func NewPrivateKeyRSA(N, E, D, P, Q, Dp, Dq, Qinv openssl.BigInt) (*openssl.PrivateKeyRSA, error) {
+	return openssl.NewPrivateKeyRSA(N, E, D, P, Q, Dp, Dq, Qinv)
+}
+
+func NewPublicKeyRSA(N, E openssl.BigInt) (*openssl.PublicKeyRSA, error) {
+	return openssl.NewPublicKeyRSA(N, E)
+}
+
+func SignRSAPKCS1v15(priv *openssl.PrivateKeyRSA, h crypto.Hash, hashed []byte) ([]byte, error) {
+	return openssl.SignRSAPKCS1v15(priv, h, hashed)
+}
+
+func SignRSAPSS(priv *openssl.PrivateKeyRSA, h crypto.Hash, hashed []byte, saltLen int) ([]byte, error) {
+	return openssl.SignRSAPSS(priv, h, hashed, saltLen)
+}
+
+func VerifyRSAPKCS1v15(pub *openssl.PublicKeyRSA, h crypto.Hash, hashed, sig []byte) error {
+	return openssl.VerifyRSAPKCS1v15(pub, h, hashed, sig)
+}
+
+func VerifyRSAPSS(pub *openssl.PublicKeyRSA, h crypto.Hash, hashed, sig []byte, saltLen int) error {
+	return openssl.VerifyRSAPSS(pub, h, hashed, sig, saltLen)
+}
+
+type PublicKeyECDH = openssl.PublicKeyECDH
+type PrivateKeyECDH = openssl.PrivateKeyECDH
+
+func ECDH(priv *openssl.PrivateKeyECDH, pub *openssl.PublicKeyECDH) ([]byte, error) {
+	return openssl.ECDH(priv, pub)
+}
+
+func GenerateKeyECDH(curve string) (*openssl.PrivateKeyECDH, []byte, error) {
+	return openssl.GenerateKeyECDH(curve)
+}
+
+func NewPrivateKeyECDH(curve string, bytes []byte) (*openssl.PrivateKeyECDH, error) {
+	return openssl.NewPrivateKeyECDH(curve, bytes)
+}
+
+func NewPublicKeyECDH(curve string, bytes []byte) (*openssl.PublicKeyECDH, error) {
+	return openssl.NewPublicKeyECDH(curve, bytes)
+}
+
+func SupportsHKDF() bool {
+	return openssl.SupportsHKDF()
+}
+
+func ExpandHKDF(h func() hash.Hash, pseudorandomKey, info []byte) (io.Reader, error) {
+	return openssl.ExpandHKDF(h, pseudorandomKey, info)
+}
+
+func ExtractHKDF(h func() hash.Hash, secret, salt []byte) ([]byte, error) {
+	return openssl.ExtractHKDF(h, secret, salt)
+}
+
+func SupportsTLS1PRF() bool {
+	return openssl.SupportsTLS1PRF()
+}
+
+func TLS1PRF(result, secret, label, seed []byte, h func() hash.Hash) error {
+	return openssl.TLS1PRF(result, secret, label, seed, h)
+}
+
+func SupportsDESCipher() bool {
+	return openssl.SupportsDESCipher()
+}
+
+func SupportsTripleDESCipher() bool {
+	return openssl.SupportsTripleDESCipher()
+}
+
+func NewDESCipher(key []byte) (cipher.Block, error) {
+	return openssl.NewDESCipher(key)
+}
+
+func NewTripleDESCipher(key []byte) (cipher.Block, error) {
+	return openssl.NewTripleDESCipher(key)
+}
diff --git a/src/crypto/internal/boring/fipstls/stub.s b/src/crypto/internal/boring/fipstls/stub.s
index f2e5a503eaacb6..1dc7116efdff2e 100644
--- a/src/crypto/internal/boring/fipstls/stub.s
+++ b/src/crypto/internal/boring/fipstls/stub.s
@@ -2,7 +2,7 @@
 // Use of this source code is governed by a BSD-style
 // license that can be found in the LICENSE file.
 
-//go:build boringcrypto
+//go:build boringcrypto || goexperiment.opensslcrypto
 
 // runtime_arg0 is declared in tls.go without a body.
 // It's provided by package runtime,
diff --git a/src/crypto/internal/boring/fipstls/tls.go b/src/crypto/internal/boring/fipstls/tls.go
index 3bf1471fb0bce9..4e629a4db8f7c7 100644
--- a/src/crypto/internal/boring/fipstls/tls.go
+++ b/src/crypto/internal/boring/fipstls/tls.go
@@ -2,7 +2,7 @@
 // Use of this source code is governed by a BSD-style
 // license that can be found in the LICENSE file.
 
-//go:build boringcrypto
+//go:build boringcrypto || goexperiment.opensslcrypto
 
 // Package fipstls allows control over whether crypto/tls requires FIPS-approved settings.
 // This package only exists with GOEXPERIMENT=boringcrypto, but the effects are independent
diff --git a/src/crypto/rsa/boring.go b/src/crypto/rsa/boring.go
index ecb43aaf264743..220f8c05c3d94b 100644
--- a/src/crypto/rsa/boring.go
+++ b/src/crypto/rsa/boring.go
@@ -2,7 +2,7 @@
 // Use of this source code is governed by a BSD-style
 // license that can be found in the LICENSE file.
 
-//go:build boringcrypto
+//go:build boringcrypto || goexperiment.opensslcrypto
 
 package rsa
 
diff --git a/src/crypto/rsa/boring_test.go b/src/crypto/rsa/boring_test.go
index 2234d079f0d9e7..82a9d220e139af 100644
--- a/src/crypto/rsa/boring_test.go
+++ b/src/crypto/rsa/boring_test.go
@@ -2,7 +2,7 @@
 // Use of this source code is governed by a BSD-style
 // license that can be found in the LICENSE file.
 
-//go:build boringcrypto
+//go:build boringcrypto || goexperiment.opensslcrypto
 
 // Note: Can run these tests against the non-BoringCrypto
 // version of the code by using "CGO_ENABLED=0 go test".
diff --git a/src/crypto/rsa/notboring.go b/src/crypto/rsa/notboring.go
index 34c22c8fbba7da..933ac569e034a8 100644
--- a/src/crypto/rsa/notboring.go
+++ b/src/crypto/rsa/notboring.go
@@ -2,7 +2,7 @@
 // Use of this source code is governed by a BSD-style
 // license that can be found in the LICENSE file.
 
-//go:build !boringcrypto
+//go:build !boringcrypto && !goexperiment.opensslcrypto
 
 package rsa
 
diff --git a/src/crypto/rsa/rsa_test.go b/src/crypto/rsa/rsa_test.go
index 95f4b8e98d2fb0..3bb307e7bddc48 100644
--- a/src/crypto/rsa/rsa_test.go
+++ b/src/crypto/rsa/rsa_test.go
@@ -680,6 +680,9 @@ func TestDecryptOAEP(t *testing.T) {
 }
 
 func Test2DecryptOAEP(t *testing.T) {
+	if boring.Enabled {
+		t.Skip("OpenSSL backend does not supports OAEPOptions.MGFHash yet.")
+	}
 	random := rand.Reader
 
 	msg := []byte{0xed, 0x36, 0x90, 0x8d, 0xbe, 0xfc, 0x35, 0x40, 0x70, 0x4f, 0xf5, 0x9d, 0x6e, 0xc2, 0xeb, 0xf5, 0x27, 0xae, 0x65, 0xb0, 0x59, 0x29, 0x45, 0x25, 0x8c, 0xc1, 0x91, 0x22}
diff --git a/src/crypto/tls/boring.go b/src/crypto/tls/boring.go
index 1827f764589b58..70baa62d63754a 100644
--- a/src/crypto/tls/boring.go
+++ b/src/crypto/tls/boring.go
@@ -2,7 +2,7 @@
 // Use of this source code is governed by a BSD-style
 // license that can be found in the LICENSE file.
 
-//go:build boringcrypto
+//go:build boringcrypto || goexperiment.opensslcrypto
 
 package tls
 
diff --git a/src/crypto/tls/boring_test.go b/src/crypto/tls/boring_test.go
index 085ff5713ec52f..7b7de66cb7e8c4 100644
--- a/src/crypto/tls/boring_test.go
+++ b/src/crypto/tls/boring_test.go
@@ -2,7 +2,7 @@
 // Use of this source code is governed by a BSD-style
 // license that can be found in the LICENSE file.
 
-//go:build boringcrypto
+//go:build boringcrypto || goexperiment.opensslcrypto
 
 package tls
 
diff --git a/src/crypto/tls/fipsonly/fipsonly.go b/src/crypto/tls/fipsonly/fipsonly.go
index e5e47835e2f48d..1a94656dfee6dd 100644
--- a/src/crypto/tls/fipsonly/fipsonly.go
+++ b/src/crypto/tls/fipsonly/fipsonly.go
@@ -2,7 +2,7 @@
 // Use of this source code is governed by a BSD-style
 // license that can be found in the LICENSE file.
 
-//go:build boringcrypto
+//go:build boringcrypto || goexperiment.opensslcrypto
 
 // Package fipsonly restricts all TLS configuration to FIPS-approved settings.
 //
diff --git a/src/crypto/tls/fipsonly/fipsonly_test.go b/src/crypto/tls/fipsonly/fipsonly_test.go
index f8485dc3ca1c29..9c1d3d279c472f 100644
--- a/src/crypto/tls/fipsonly/fipsonly_test.go
+++ b/src/crypto/tls/fipsonly/fipsonly_test.go
@@ -2,7 +2,7 @@
 // Use of this source code is governed by a BSD-style
 // license that can be found in the LICENSE file.
 
-//go:build boringcrypto
+//go:build boringcrypto || goexperiment.opensslcrypto
 
 package fipsonly
 
diff --git a/src/crypto/tls/key_schedule.go b/src/crypto/tls/key_schedule.go
index 14a85fbf1bd465..5caa181eec51a5 100644
--- a/src/crypto/tls/key_schedule.go
+++ b/src/crypto/tls/key_schedule.go
@@ -7,6 +7,7 @@ package tls
 import (
 	"crypto/ecdh"
 	"crypto/hmac"
+	boring "crypto/internal/backend"
 	"errors"
 	"fmt"
 	"hash"
diff --git a/src/crypto/tls/notboring.go b/src/crypto/tls/notboring.go
index 7d85b39c59319e..1aaabd5ef486aa 100644
--- a/src/crypto/tls/notboring.go
+++ b/src/crypto/tls/notboring.go
@@ -2,7 +2,7 @@
 // Use of this source code is governed by a BSD-style
 // license that can be found in the LICENSE file.
 
-//go:build !boringcrypto
+//go:build !boringcrypto && !goexperiment.opensslcrypto
 
 package tls
 
diff --git a/src/crypto/x509/boring.go b/src/crypto/x509/boring.go
index 095b58c31590d4..9aec21dbcd3bff 100644
--- a/src/crypto/x509/boring.go
+++ b/src/crypto/x509/boring.go
@@ -2,7 +2,7 @@
 // Use of this source code is governed by a BSD-style
 // license that can be found in the LICENSE file.
 
-//go:build boringcrypto
+//go:build boringcrypto || goexperiment.opensslcrypto
 
 package x509
 
diff --git a/src/crypto/x509/boring_test.go b/src/crypto/x509/boring_test.go
index 33fd0ed52b1ff6..e8fce393d29b00 100644
--- a/src/crypto/x509/boring_test.go
+++ b/src/crypto/x509/boring_test.go
@@ -2,7 +2,7 @@
 // Use of this source code is governed by a BSD-style
 // license that can be found in the LICENSE file.
 
-//go:build boringcrypto
+//go:build boringcrypto || goexperiment.opensslcrypto
 
 package x509
 
diff --git a/src/crypto/x509/notboring.go b/src/crypto/x509/notboring.go
index c83a7272c9f01f..a0548a7f9179c5 100644
--- a/src/crypto/x509/notboring.go
+++ b/src/crypto/x509/notboring.go
@@ -2,7 +2,7 @@
 // Use of this source code is governed by a BSD-style
 // license that can be found in the LICENSE file.
 
-//go:build !boringcrypto
+//go:build !boringcrypto && !goexperiment.opensslcrypto
 
 package x509
 
diff --git a/src/go.mod b/src/go.mod
index 021d00b3f6f519..5fe135982d20ee 100644
--- a/src/go.mod
+++ b/src/go.mod
@@ -3,6 +3,7 @@ module std
 go 1.22
 
 require (
+	github.com/golang-fips/openssl/v2 v2.0.0-rc.3.0.20230926133027-251d5fd9efa6
 	golang.org/x/crypto v0.12.0
 	golang.org/x/net v0.14.1-0.20230809150940-1e23797619c9
 )
diff --git a/src/go.sum b/src/go.sum
index cae131c06ee904..daaf12048cf9f7 100644
--- a/src/go.sum
+++ b/src/go.sum
@@ -1,3 +1,5 @@
+github.com/golang-fips/openssl/v2 v2.0.0-rc.3.0.20230926133027-251d5fd9efa6 h1:htngJbDceHA29WbezaO55msU/iITDkdto1p1iHHmjC0=
+github.com/golang-fips/openssl/v2 v2.0.0-rc.3.0.20230926133027-251d5fd9efa6/go.mod h1:7tuBqX2Zov8Yq5mJ2yzlKhpnxOnWyEzi38AzeWRuQdg=
 golang.org/x/crypto v0.12.0 h1:tFM/ta59kqch6LlvYnPa0yx5a83cL2nHflFhYKvv9Yk=
 golang.org/x/crypto v0.12.0/go.mod h1:NF0Gs7EO5K4qLn+Ylc+fih8BSTeIjAP05siRnAh98yw=
 golang.org/x/net v0.14.1-0.20230809150940-1e23797619c9 h1:eQR0jFW5dN2q8lFzSF7rjkRCOOnBf0llczNvITm6ICs=
diff --git a/src/go/build/deps_test.go b/src/go/build/deps_test.go
index 0fc11c2fb3ae7b..07bc42530a2cca 100644
--- a/src/go/build/deps_test.go
+++ b/src/go/build/deps_test.go
@@ -427,6 +427,8 @@ var depsRules = `
 
 	crypto/cipher,
 	crypto/internal/boring/bcache
+	< github.com/golang-fips/openssl/v2/internal/subtle
+	< github.com/golang-fips/openssl/v2
 	< crypto/internal/boring
 	< crypto/internal/backend
 	< crypto/boring;
@@ -461,6 +463,7 @@ var depsRules = `
 
 	# CRYPTO-MATH is core bignum-based crypto - no cgo, net; fmt now ok.
 	CRYPTO, FMT, math/big
+	< github.com/golang-fips/openssl/v2/bbig
 	< crypto/internal/boring/bbig
 	< crypto/internal/backend/bbig
 	< crypto/rand
@@ -709,7 +712,7 @@ var buildIgnore = []byte("\n//go:build ignore")
 
 func findImports(pkg string) ([]string, error) {
 	vpkg := pkg
-	if strings.HasPrefix(pkg, "golang.org") {
+	if strings.HasPrefix(pkg, "golang.org") || strings.HasPrefix(pkg, "github.com") {
 		vpkg = "vendor/" + pkg
 	}
 	dir := filepath.Join(Default.GOROOT, "src", vpkg)
@@ -719,7 +722,7 @@ func findImports(pkg string) ([]string, error) {
 	}
 	var imports []string
 	var haveImport = map[string]bool{}
-	if pkg == "crypto/internal/boring" {
+	if pkg == "crypto/internal/boring" || pkg == "github.com/golang-fips/openssl/v2" {
 		haveImport["C"] = true // kludge: prevent C from appearing in crypto/internal/boring imports
 	}
 	fset := token.NewFileSet()
diff --git a/src/internal/goexperiment/exp_opensslcrypto_off.go b/src/internal/goexperiment/exp_opensslcrypto_off.go
new file mode 100644
index 00000000000000..62033547c6143a
--- /dev/null
+++ b/src/internal/goexperiment/exp_opensslcrypto_off.go
@@ -0,0 +1,9 @@
+// Code generated by mkconsts.go. DO NOT EDIT.
+
+//go:build !goexperiment.opensslcrypto
+// +build !goexperiment.opensslcrypto
+
+package goexperiment
+
+const OpenSSLCrypto = false
+const OpenSSLCryptoInt = 0
diff --git a/src/internal/goexperiment/exp_opensslcrypto_on.go b/src/internal/goexperiment/exp_opensslcrypto_on.go
new file mode 100644
index 00000000000000..a7f2712e9e1464
--- /dev/null
+++ b/src/internal/goexperiment/exp_opensslcrypto_on.go
@@ -0,0 +1,9 @@
+// Code generated by mkconsts.go. DO NOT EDIT.
+
+//go:build goexperiment.opensslcrypto
+// +build goexperiment.opensslcrypto
+
+package goexperiment
+
+const OpenSSLCrypto = true
+const OpenSSLCryptoInt = 1
diff --git a/src/internal/goexperiment/flags.go b/src/internal/goexperiment/flags.go
index 50a1e8ed557a4b..47391d37269b9e 100644
--- a/src/internal/goexperiment/flags.go
+++ b/src/internal/goexperiment/flags.go
@@ -59,6 +59,7 @@ type Flags struct {
 	PreemptibleLoops  bool
 	StaticLockRanking bool
 	BoringCrypto      bool
+	OpenSSLCrypto     bool
 
 	// SystemCrypto enables the OpenSSL or CNG crypto experiment depending on
 	// which one is appropriate on the target GOOS.
diff --git a/src/os/exec/exec_test.go b/src/os/exec/exec_test.go
index 71a00494ad3bbe..3255ed72385a4a 100644
--- a/src/os/exec/exec_test.go
+++ b/src/os/exec/exec_test.go
@@ -14,6 +14,7 @@ import (
 	"errors"
 	"flag"
 	"fmt"
+	"internal/goexperiment"
 	"internal/poll"
 	"internal/testenv"
 	"io"
@@ -737,6 +738,14 @@ func TestExtraFiles(t *testing.T) {
 		t.Skipf("skipping test on %q", runtime.GOOS)
 	}
 
+	if goexperiment.OpenSSLCrypto {
+		// OpenSSL default behavior is to maintain open FDs to any
+		// random devices that get used by the random number library.
+		// Since those FDs are not marked FD_CLOEXEC or O_CLOEXEC,
+		// they also get inherited by children.
+		t.Skip("skipping test because test was run with OpenSSLCrypto")
+	}
+
 	// Force network usage, to verify the epoll (or whatever) fd
 	// doesn't leak to the child,
 	ln, err := net.Listen("tcp", "127.0.0.1:0")<|MERGE_RESOLUTION|>--- conflicted
+++ resolved
@@ -14,11 +14,7 @@
  src/crypto/ecdsa/notboring.go                 |   2 +-
  src/crypto/internal/backend/bbig/big.go       |   2 +-
  .../internal/backend/bbig/big_openssl.go      |  12 +
-<<<<<<< HEAD
- src/crypto/internal/backend/openssl_linux.go  | 263 ++++++++++++++++++
-=======
  src/crypto/internal/backend/openssl_linux.go  | 277 ++++++++++++++++++
->>>>>>> 37ac3749
  src/crypto/internal/boring/fipstls/stub.s     |   2 +-
  src/crypto/internal/boring/fipstls/tls.go     |   2 +-
  src/crypto/rsa/boring.go                      |   2 +-
@@ -41,11 +37,7 @@
  .../goexperiment/exp_opensslcrypto_on.go      |   9 +
  src/internal/goexperiment/flags.go            |   1 +
  src/os/exec/exec_test.go                      |   9 +
-<<<<<<< HEAD
- 33 files changed, 345 insertions(+), 23 deletions(-)
-=======
  33 files changed, 359 insertions(+), 23 deletions(-)
->>>>>>> 37ac3749
  create mode 100644 src/crypto/internal/backend/bbig/big_openssl.go
  create mode 100644 src/crypto/internal/backend/openssl_linux.go
  create mode 100644 src/internal/goexperiment/exp_opensslcrypto_off.go
@@ -198,17 +190,10 @@
 +var Dec = bbig.Dec
 diff --git a/src/crypto/internal/backend/openssl_linux.go b/src/crypto/internal/backend/openssl_linux.go
 new file mode 100644
-<<<<<<< HEAD
-index 00000000000000..d7142e2d5301e4
---- /dev/null
-+++ b/src/crypto/internal/backend/openssl_linux.go
-@@ -0,0 +1,263 @@
-=======
 index 00000000000000..bc10293bb719ff
 --- /dev/null
 +++ b/src/crypto/internal/backend/openssl_linux.go
 @@ -0,0 +1,277 @@
->>>>>>> 37ac3749
 +// Copyright 2017 The Go Authors. All rights reserved.
 +// Use of this source code is governed by a BSD-style
 +// license that can be found in the LICENSE file.
